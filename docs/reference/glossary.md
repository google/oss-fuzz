---
layout: default
title: Glossary
nav_order: 1
permalink: /reference/glossary/
parent: Reference
---

# Glossary

For general fuzzing terms, see the [glossary] from [google/fuzzing] project.

[glossary]: https://github.com/google/fuzzing/blob/master/docs/glossary.md
[google/fuzzing]: https://github.com/google/fuzzing

- TOC
{:toc}
---

## OSS-Fuzz specific terms

### ClusterFuzz

A scalable fuzzing infrastructure that is used for OSS-Fuzz backend.
[ClusterFuzz] is also used to fuzz Chrome and many other projects. A quick
overview of ClusterFuzz user interface is available on this [page].

[page]: {{ site.baseurl }}/furthur-reading/clusterfuzz
[ClusterFuzz]: https://github.com/google/clusterfuzz

### Fuzz Target

In addition to its general definition, in OSS-Fuzz a fuzz target can be used to
[reproduce bug reports]({{ site.baseurl }}/advanced-topics/reproducing/). It is recommended to use it for
regression testing as well (see [ideal integration]({{ site.baseurl }}/advanced-topics/ideal-integration/)).

### Job type

Or **Fuzzer Build**.

This refers to a build that contains all the [fuzz targets] for a given
[project](#project), is run with a specific [fuzzing engine], in a specific
build mode (e.g. with enabled/disabled assertions), and optionally combined
with a [sanitizer].

For example, we have a "libfuzzer_asan_sqlite" job type, indicating a build of
all sqlite3 [fuzz targets] using [libFuzzer](http://libfuzzer.info) and
[ASan](http://clang.llvm.org/docs/AddressSanitizer.html).

### Project

A project is an open source software project that is integrated with OSS-Fuzz.
Each project has a single set of configuration files 
(example: [expat](https://github.com/google/oss-fuzz/tree/master/projects/expat))
and may have one or more [fuzz targets]
(example: [openssl](https://github.com/openssl/openssl/blob/master/fuzz/)).

### Reproducer

Or a **testcase**.

A [test input] that causes a specific bug to reproduce.

[fuzz targets]: https://github.com/google/fuzzing/blob/master/docs/glossary.md#fuzz-target
[fuzzing engine]: https://github.com/google/fuzzing/blob/master/docs/glossary.md#fuzzing-engine
[sanitizer]: https://github.com/google/fuzzing/blob/master/docs/glossary.md#sanitizer
[test input]: https://github.com/google/fuzzing/blob/master/docs/glossary.md#test-input

### Sanitizers

Fuzzers are usually built with one or more [sanitizer](https://github.com/google/sanitizers) enabled. 

```bash
$ python infra/helper.py build_fuzzers --sanitizer undefined json
```

Supported sanitizers:

| Sanitizer | Description
| ------------ | ----------
| `address` *(default)* | [Address Sanitizer](https://github.com/google/sanitizers/wiki/AddressSanitizer) with [Leak Sanitizer](https://github.com/google/sanitizers/wiki/AddressSanitizerLeakSanitizer).
| `undefined` | [Undefined Behavior Sanitizer](http://clang.llvm.org/docs/UndefinedBehaviorSanitizer.html).
| `memory` | [Memory Sanitizer](https://github.com/google/sanitizers/wiki/MemorySanitizer).<br/>*NOTE: It is critical that you build __all__ the code in your program (including libraries it uses) with Memory Sanitizer. Otherwise, you will see false positive crashes due to an inability to see initializations in uninstrumented code.*
| `coverage` | Used for generating code coverage reports. See [Code Coverage doc]({{ site.baseurl }}/advanced-topics/code-coverage/).

Compiler flag values for predefined configurations are specified in the [Dockerfile](https://github.com/google/oss-fuzz/blob/master/infra/base-images/base-builder/Dockerfile). 
These flags can be overridden by specifying `$SANITIZER_FLAGS` directly.

<<<<<<< HEAD
You can choose which configurations to automatically run your fuzzers with in `project.yaml` file (e.g. [sqlite3](https://github.com/google/oss-fuzz/tree/master/projects/sqlite3/project.yaml)):

```yaml
sanitizers:
  - address
  - undefined
```

### Architectures
ClusterFuzz supports fuzzing on x86_64 (aka x64) by default. However you can also fuzz using AddressSanitizer and libFuzzer on i386 (aka x86, or 32 bit) by specifiying the `$ARCHITECTURE` build environment variable using the `--architecture` option:

```bash
python infra/helper.py build_fuzzers --architecture i386 json
```
=======
You can choose which configurations to automatically run your fuzzers with in `project.yaml` file (e.g. [sqlite3](https://github.com/google/oss-fuzz/tree/master/projects/sqlite3/project.yaml)).
>>>>>>> f484147a
<|MERGE_RESOLUTION|>--- conflicted
+++ resolved
@@ -86,21 +86,11 @@
 Compiler flag values for predefined configurations are specified in the [Dockerfile](https://github.com/google/oss-fuzz/blob/master/infra/base-images/base-builder/Dockerfile). 
 These flags can be overridden by specifying `$SANITIZER_FLAGS` directly.
 
-<<<<<<< HEAD
-You can choose which configurations to automatically run your fuzzers with in `project.yaml` file (e.g. [sqlite3](https://github.com/google/oss-fuzz/tree/master/projects/sqlite3/project.yaml)):
-
-```yaml
-sanitizers:
-  - address
-  - undefined
-```
+You can choose which configurations to automatically run your fuzzers with in `project.yaml` file (e.g. [sqlite3](https://github.com/google/oss-fuzz/tree/master/projects/sqlite3/project.yaml)).
 
 ### Architectures
 ClusterFuzz supports fuzzing on x86_64 (aka x64) by default. However you can also fuzz using AddressSanitizer and libFuzzer on i386 (aka x86, or 32 bit) by specifiying the `$ARCHITECTURE` build environment variable using the `--architecture` option:
 
 ```bash
 python infra/helper.py build_fuzzers --architecture i386 json
-```
-=======
-You can choose which configurations to automatically run your fuzzers with in `project.yaml` file (e.g. [sqlite3](https://github.com/google/oss-fuzz/tree/master/projects/sqlite3/project.yaml)).
->>>>>>> f484147a
+```