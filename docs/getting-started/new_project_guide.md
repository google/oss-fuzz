---
layout: default
title: Setting up a new project
parent: Getting started
nav_order: 2
permalink: /getting-started/setting-up-a-new-project/
---

# Setting up a new project
{: .no_toc}

- TOC
{:toc}
---

## Prerequisites

Before you can start setting up your new project for fuzzing, you must do the following:

- [Integrate]({{ site.baseurl }}/advanced-topics/ideal-integration/) one or more [fuzz targets]({{ site.baseurl }}/reference/glossary/#fuzz-target)
  with the project you want to fuzz.
  For examples, see
[boringssl](https://github.com/google/boringssl/tree/master/fuzz),
[SQLite](https://www.sqlite.org/src/artifact/ad79e867fb504338),
[s2n](https://github.com/awslabs/s2n/tree/master/tests/fuzz),
[openssl](https://github.com/openssl/openssl/tree/master/fuzz),
[FreeType](http://git.savannah.gnu.org/cgit/freetype/freetype2.git/tree/src/tools/ftfuzzer),
[re2](https://github.com/google/re2/tree/master/re2/fuzzing),
[harfbuzz](https://github.com/behdad/harfbuzz/tree/master/test/fuzzing),
[pcre2](http://vcs.pcre.org/pcre2/code/trunk/src/pcre2_fuzzsupport.c?view=markup), and
[ffmpeg](https://github.com/FFmpeg/FFmpeg/blob/master/tools/target_dec_fuzzer.c).

- [Install Docker](https://docs.docker.com/engine/installation)
  (Googlers can visit [go/installdocker](https://goto.google.com/installdocker)).
  [Why Docker?]({{ site.baseurl }}/faq/#why-do-you-use-docker)

  If you want to run `docker` without `sudo`, you can
  [create a docker group](https://docs.docker.com/engine/installation/linux/ubuntulinux/#/create-a-docker-group).

  **Note:** Docker images can consume significant disk space. Run
  [docker-cleanup](https://gist.github.com/mikea/d23a839cba68778d94e0302e8a2c200f)
  periodically to garbage-collect unused images.

## Creating the file structure

Each OSS-Fuzz project has a subdirectory
inside the [`projects/`](https://github.com/google/oss-fuzz/tree/master/projects) directory in the [OSS-Fuzz repository](https://github.com/google/oss-fuzz). For example, the [boringssl](https://github.com/google/boringssl)
project is located in [`projects/boringssl`](https://github.com/google/oss-fuzz/tree/master/projects/boringssl).

Each project directory also contains the following three configuration files:

* [project.yaml](#project.yaml) - provides metadata about the project.
* [Dockerfile](#Dockerfile) - defines the container environment with information
on dependencies needed to build the project and its [fuzz targets]({{ site.baseurl }}/reference/glossary/#fuzz-target).
* [build.sh](#build.sh) - defines the build script that executes inside the Docker container and
generates the project build.

You can automatically create a new directory for your project in OSS-Fuzz and
generate templated versions of the configuration files
by running the following commands:

```bash
$ cd /path/to/oss-fuzz
$ export PROJECT_NAME=<project_name>
$ python infra/helper.py generate $PROJECT_NAME
```

Once the template configuration files are available, you can modify them to fit your project.

**Note:** We prefer that you keep and maintain [fuzz targets]({{ site.baseurl }}/reference/glossary/#fuzz-target) in your own source code repository. If this isn't possible, you can store them inside the OSS-Fuzz project directory you created.

## project.yaml

This configuration file stores project metadata. The following attributes are supported:

- [homepage](#homepage)
- [primary_contact](#primary)
- [auto_ccs](#primary)
- [sanitizers](#sanitizers) (optional)
- [help_url](#help_url)
- [experimental](#experimental)

### homepage
You project's homepage.

### primary_contact, auto_ccs {#primary}
The primary contact and list of other contacts to be CCed. Each person listed gets access to ClusterFuzz, including crash reports and fuzzer statistics, and are auto-cced on new bugs filed in the OSS-Fuzz
tracker. If you're a primary or a CC, you'll need to use a [Google account](https://support.google.com/accounts/answer/176347?hl=en) to get full access. ([why?]({{ site.baseurl }}/faq/#why-do-you-require-a-google-account-for-authentication)).

### sanitizers (optional) {#sanitizers}
The list of sanitizers to use. If you don't specify a list, `sanitizers` uses a default list of supported
sanitizers (currently ["address"](https://clang.llvm.org/docs/AddressSanitizer.html) and
["undefined"](https://clang.llvm.org/docs/UndefinedBehaviorSanitizer.html)).

[MemorySanitizer](https://clang.llvm.org/docs/MemorySanitizer.html) ("memory") is also supported, but is not enabled by default due to the likelihood of false positives.
If you want to use "memory," first make sure your project's runtime dependencies are listed in the OSS-Fuzz
[msan-builder Dockerfile](https://github.com/google/oss-fuzz/blob/master/infra/base-images/msan-builder/Dockerfile#L20).
Then, you can opt in by adding "memory" to your list of sanitizers.

If your project does not build with a particular sanitizer configuration and you need some time to fix
it, you can use `sanitizers` to override the defaults temporarily. For example, to disable the 
UndefinedBehaviourSanitizer build, just specify all supported sanitizers except "undefined".

If you want to test a particular sanitizer to see what crashes it generates without filing
them in the issue tracker, you can set an `experimental` flag. For example, if you want to test "memory", set `experimental: True` like this:

```
sanitizers:
 - address
 - memory:
    experimental: True
 - undefined
 ```

Crashes can be accessed on the [ClusterFuzz
homepage]({{ site.baseurl }}/furthur-reading/clusterfuzz#web-interface).

`sanitizers` example: [boringssl](https://github.com/google/oss-fuzz/blob/master/projects/boringssl/project.yaml).

### help_url
A link to a custom help URL that appears in bug reports instead of the default
[OSS-Fuzz guide to reproducing crashes]({{ site.baseurl }}/advanced-topics/reproducing/). This can be useful if you assign
bugs to members of your project unfamiliar with OSS-Fuzz, or if they should follow a different workflow for
reproducing and fixing bugs than the standard one outlined in the reproducing guide.

`help_url` example: [skia](https://github.com/google/oss-fuzz/blob/master/projects/skia/project.yaml).

### experimental
A boolean (either True or False) that indicates whether this project is in evaluation mode. `experimental` allows you to fuzz your project and generate crash findings, but prevents bugs from being filed in the issue tracker. The crashes can be accessed on the [ClusterFuzz homepage]({{ site.baseurl }}/furthur-reading/clusterfuzz#web-interface). Here's an example:

```
homepage: "{project_homepage}"
primary_contact: "{primary_contact}"
auto_ccs:
  - "{auto_cc_1}"
  - "{auto_cc_2}"
sanitizers:
  - address
  - memory
  - undefined
help_url: "{help_url}"  
experimental: True
```

**Note:** You should be only use `experimental` if you are not a maintainer of the project and have
low confidence in the efficacy of your fuzz targets. 

## Dockerfile

This configuration file defines the Docker image for your project. Your [build.sh](#build.sh) script will be executed in inside the container you define.
For most projects, the image is simple:
```docker
FROM gcr.io/oss-fuzz-base/base-builder    # base image with clang toolchain
MAINTAINER YOUR_EMAIL                     # maintainer for this file
RUN apt-get update && apt-get install -y ... # install required packages to build your project
RUN git clone <git_url> <checkout_dir>    # checkout all sources needed to build your project
WORKDIR <checkout_dir>                    # current directory for build script
COPY build.sh fuzzer.cc $SRC/             # copy build script and other fuzzer files in src dir
```
In the above example, the git clone will check out the source to `$SRC/<checkout_dir>`.

For an example in Expat, see [expat/Dockerfile](https://github.com/google/oss-fuzz/tree/master/projects/expat/Dockerfile) 

## build.sh

This file defines how to build binaries for [fuzz targets]({{ site.baseurl }}/reference/glossary/#fuzz-target) in your project.
The script is executed within the image built from your [Dockerfile](#Dockerfile).

In general, this script should do the following:

- Build the project using your build system with the correct compiler.
- Provide compiler flags as [environment variables](#Requirements).
- Build your [fuzz targets]({{ site.baseurl }}/reference/glossary/#fuzz-target) and link your project's build with libFuzzer.
   
Resulting binaries should be placed in `$OUT`.

Here's an example from Expat ([source]((https://github.com/google/oss-fuzz/blob/master/projects/expat/build.sh)):

```bash
#!/bin/bash -eu

./buildconf.sh
# configure scripts usually use correct environment variables.
./configure

make clean
make -j$(nproc) all

$CXX $CXXFLAGS -std=c++11 -Ilib/ \
    $SRC/parse_fuzzer.cc -o $OUT/parse_fuzzer \
    $LIB_FUZZING_ENGINE .libs/libexpat.a

cp $SRC/*.dict $SRC/*.options $OUT/
```
**Notes:**

1. Don't assume the fuzzing engine is libFuzzer by default, because we generate builds for both libFuzzer and AFL fuzzing engine configurations. Instead, link the fuzzing engine using $LIB_FUZZING_ENGINE.
2. Make sure that the binary names for your [fuzz targets]({{ site.baseurl }}/reference/glossary/#fuzz-target) contain only
alphanumeric characters, underscore(_) or dash(-). Otherwise, they won't run on our infrastructure.
3. Don't remove source code files. They are needed for code coverage.

### build.sh script environment

When your build.sh script is executed, the following locations are available within the image:

| Location|Env| Description |
|---------| -------- | ----------  |
| `/out/` | `$OUT`         | Directory to store build artifacts (fuzz targets, dictionaries, options files, seed corpus archives). |
| `/src/` | `$SRC`         | Directory to checkout source files. |
| `/work/`| `$WORK`        | Directory for storing intermediate files. |

Although the files layout is fixed within a container, environment variables are
provided so you can write retargetable scripts.

### build.sh requirements {#Requirements}

Only binaries without an extension are accepted as targets. Extensions are reserved for other artifacts, like .dict.

You *must* use the special compiler flags needed to build your project and fuzz targets.
These flags are provided in the following environment variables:

| Env Variable           | Description
| -------------          | --------
| `$CC`, `$CXX`, `$CCC`  | The C and C++ compiler binaries.
| `$CFLAGS`, `$CXXFLAGS` | C and C++ compiler flags.
| `$LIB_FUZZING_ENGINE`  | C++ compiler argument to link fuzz target against the prebuilt engine library (e.g. libFuzzer).

You *must* use `$CXX` as a linker, even if your project is written in pure C.

Most well-crafted build scripts will automatically use these variables. If not,
pass them manually to the build tool.

See the [Provided Environment Variables](https://github.com/google/oss-fuzz/blob/master/infra/base-images/base-builder/README.md#provided-environment-variables) section in
`base-builder` image documentation for more details.

## Disk space restrictions

Our builders have a disk size of 70GB (this includes space taken up by the OS). Builds must keep peak disk usage below this.

In addition, please keep the size of the build (everything copied to `$OUT`) small (<10GB uncompressed). The build is repeatedly transferred and unzipped during fuzzing and runs on VMs with limited disk space.

## Fuzzer execution environment

For more on the environment that
your [fuzz targets]({{ site.baseurl }}/reference/glossary/#fuzz-target) run in, and the assumptions you can make, see the [fuzzer environment]({{ site.baseurl }}/furthur-reading/fuzzer-environment/) page.

## Testing locally

You can build your docker image and fuzz targets locally, so you can test them before you push them to the OSS-Fuzz repository. 

1. Run the same helper script you used to create your directory structure, this time using it to build your docker image and [fuzz targets]({{ site.baseurl }}/reference/glossary/#fuzz-target):

    ```bash
    $ cd /path/to/oss-fuzz
    $ python infra/helper.py build_image $PROJECT_NAME
    $ python infra/helper.py build_fuzzers --sanitizer <address/memory/undefined> $PROJECT_NAME
    ```

    The built binaries appear in the `/path/to/oss-fuzz/build/out/$PROJECT_NAME`
    directory on your machine (and `$OUT` in the container).

    **Note:** You *must* run your fuzz target binaries inside the base-runner docker
    container to make sure that they work properly.

2. Find failures to fix by running the `check_build` command: 
    
    ```bash
    $ python infra/helper.py check_build $PROJECT_NAME
    ```

3. If you want to test changes against a particular fuzz target, run the following command:

    ```bash
    $ python infra/helper.py run_fuzzer $PROJECT_NAME <fuzz_target>
    ```

4. We recommend taking a look at your code coverage as a sanity check to make sure that your
fuzz targets get to the code you expect:

    ```bash
    $ python infra/helper.py build_fuzzers --sanitizer coverage $PROJECT_NAME
    $ python infra/helper.py coverage $PROJECT_NAME <fuzz_target>
    ```

**Note:** Currently, we only support AddressSanitizer (address) and UndefinedBehaviorSanitizer (undefined) 
configurations. MemorySanitizer is in development mode and not recommended for use. <b>Make sure to test each
of the supported build configurations with the above commands (build_fuzzers -> run_fuzzer -> coverage).</b>

If everything works locally, it should also work on our automated builders and ClusterFuzz. If you check in
your files and experience failures, review your [dependencies]({{ site.baseurl }}/furthur-reading/fuzzer-environment/#dependencies).

## Debugging Problems

<<<<<<< HEAD
If you run into problems, our [Debugging page]({{ site.baseurl }}/advanced-topics/debugging/) lists ways to debug your build scripts and
[fuzz targets]({{ site.baseurl }}/reference/glossary/#fuzz-target).

## Custom libFuzzer options for ClusterFuzz

By default, ClusterFuzz will run your fuzzer without any options. You can specify
custom options by creating a `my_fuzzer.options` file next to a `my_fuzzer` executable in `$OUT`:

```
[libfuzzer]
close_fd_mask = 3
only_ascii = 1
```

[List of available options](http://llvm.org/docs/LibFuzzer.html#options). Use of `max_len` is not recommended as other fuzzing engines may not support that option. Instead, if
you need to strictly enforce the input length limit, add a sanity check to the
beginning of your fuzz target:

```cpp
if (size < kMinInputLength || size > kMaxInputLength)
  return 0;
```

For out of tree [fuzz targets]({{ site.baseurl }}/reference/glossary/#fuzz-target), you will likely add options file using docker's
`COPY` directive and will copy it into output in build script.
(example: [woff2](https://github.com/google/oss-fuzz/blob/master/projects/woff2/convert_woff2ttf_fuzzer.options)).

=======
## Efficient fuzzing
>>>>>>> 5b8dcb5d

### Seed Corpus

OSS-Fuzz uses evolutionary fuzzing algorithms. Supplying seed corpus consisting
of good sample inputs is one of the best ways to improve [fuzz target]({{ site.baseurl }}/reference/glossary/#fuzz-target)'s coverage.

To provide a corpus for `my_fuzzer`, put `my_fuzzer_seed_corpus.zip` file next
to the [fuzz target]({{ site.baseurl }}/reference/glossary/#fuzz-target)'s binary in `$OUT` during the build. Individual files in this
archive will be used as starting inputs for mutations. The name of each file in the corpus is the sha1 checksum (which you can get using the `sha1sum` or `shasum` comand) of its contents. You can store the corpus
next to source files, generate during build or fetch it using curl or any other
tool of your choice.
(example: [boringssl](https://github.com/google/oss-fuzz/blob/master/projects/boringssl/build.sh#L41)).

Seed corpus files will be used for cross-mutations and portions of them might appear
in bug reports or be used for further security research. It is important that corpus
has an appropriate and consistent license.

See also [Accessing Corpora]({{ site.baseurl }}/advanced-topics/corpora/) for information about getting access to the corpus we are currently using for your fuzz targets.


### Dictionaries

Dictionaries hugely improve fuzzing efficiency for inputs with lots of similar
sequences of bytes. [libFuzzer documentation](http://libfuzzer.info#dictionaries)

Put your dict file in `$OUT`. If the dict filename is the same as your target
binary name (i.e. `%fuzz_target%.dict`), it will be automatically used. If the
name is different (e.g. because it is shared by several targets), specify this
in .options file:

```
[libfuzzer]
dict = dictionary_name.dict
```

It is common for several [fuzz targets]({{ site.baseurl }}/reference/glossary/#fuzz-target)
to reuse the same dictionary if they are fuzzing very similar inputs.
(example: [expat](https://github.com/google/oss-fuzz/blob/master/projects/expat/parse_fuzzer.options)).

<<<<<<< HEAD
## Checking in to the OSS-Fuzz repository
=======
### Custom libFuzzer options for ClusterFuzz

By default, ClusterFuzz will run your fuzzer without any options. You can specify
custom options by creating a `my_fuzzer.options` file next to a `my_fuzzer` executable in `$OUT`:

```
[libfuzzer]
close_fd_mask = 3
only_ascii = 1
```

[List of available options](http://llvm.org/docs/LibFuzzer.html#options). Use of `max_len` is not recommended as other fuzzing engines may not support that option. Instead, if
you need to strictly enforce the input length limit, add a sanity check to the
beginning of your fuzz target:

```cpp
if (size < kMinInputLength || size > kMaxInputLength)
  return 0;
```

For out of tree [fuzz targets]({{ site.baseurl }}/reference/glossary/#fuzz-target), you will likely add options file using docker's
`COPY` directive and will copy it into output in build script.
(example: [woff2](https://github.com/google/oss-fuzz/blob/master/projects/woff2/convert_woff2ttf_fuzzer.options)).

## Checking in to OSS-Fuzz repository
>>>>>>> 5b8dcb5d

Once you've tested your fuzzing files locally, fork OSS-Fuzz, commit, and push to the fork. Then create a pull request with
your change! Follow the [Forking Project](https://guides.github.com/activities/forking/) guide
if you're new to contributing via GitHub.

### Copyright headers

Please include copyright headers for all files checked in to oss-fuzz:

```
# Copyright 2019 Google Inc.
#
# Licensed under the Apache License, Version 2.0 (the "License");
# you may not use this file except in compliance with the License.
# You may obtain a copy of the License at
#
#      http://www.apache.org/licenses/LICENSE-2.0
#
# Unless required by applicable law or agreed to in writing, software
# distributed under the License is distributed on an "AS IS" BASIS,
# WITHOUT WARRANTIES OR CONDITIONS OF ANY KIND, either express or implied.
# See the License for the specific language governing permissions and
# limitations under the License.
#
################################################################################
```

**Exception:** If you're porting a fuzz target from Chromium, keep the original Chromium license header.

## Reviewing results

Once your change is merged, your project and fuzz targets should be automatically built and run on
ClusterFuzz after a short while (&lt; 1 day). If you think there's a problem, you can check your project's [build status](https://oss-fuzz-build-logs.storage.googleapis.com/index.html).

Use the [ClusterFuzz web interface](https://oss-fuzz.com/) to review the following:
* Crashes generated
* Code coverage statistics
* Fuzzer statistics
* Fuzzer performance analyzer (linked from fuzzer statistics)

**Note:** Your Google Account must be listed in [project.yaml](#projectyaml) for you to have access to the ClusterFuzz web interface.<|MERGE_RESOLUTION|>--- conflicted
+++ resolved
@@ -291,37 +291,10 @@
 
 ## Debugging Problems
 
-<<<<<<< HEAD
 If you run into problems, our [Debugging page]({{ site.baseurl }}/advanced-topics/debugging/) lists ways to debug your build scripts and
 [fuzz targets]({{ site.baseurl }}/reference/glossary/#fuzz-target).
 
-## Custom libFuzzer options for ClusterFuzz
-
-By default, ClusterFuzz will run your fuzzer without any options. You can specify
-custom options by creating a `my_fuzzer.options` file next to a `my_fuzzer` executable in `$OUT`:
-
-```
-[libfuzzer]
-close_fd_mask = 3
-only_ascii = 1
-```
-
-[List of available options](http://llvm.org/docs/LibFuzzer.html#options). Use of `max_len` is not recommended as other fuzzing engines may not support that option. Instead, if
-you need to strictly enforce the input length limit, add a sanity check to the
-beginning of your fuzz target:
-
-```cpp
-if (size < kMinInputLength || size > kMaxInputLength)
-  return 0;
-```
-
-For out of tree [fuzz targets]({{ site.baseurl }}/reference/glossary/#fuzz-target), you will likely add options file using docker's
-`COPY` directive and will copy it into output in build script.
-(example: [woff2](https://github.com/google/oss-fuzz/blob/master/projects/woff2/convert_woff2ttf_fuzzer.options)).
-
-=======
 ## Efficient fuzzing
->>>>>>> 5b8dcb5d
 
 ### Seed Corpus
 
@@ -361,9 +334,6 @@
 to reuse the same dictionary if they are fuzzing very similar inputs.
 (example: [expat](https://github.com/google/oss-fuzz/blob/master/projects/expat/parse_fuzzer.options)).
 
-<<<<<<< HEAD
-## Checking in to the OSS-Fuzz repository
-=======
 ### Custom libFuzzer options for ClusterFuzz
 
 By default, ClusterFuzz will run your fuzzer without any options. You can specify
@@ -388,8 +358,7 @@
 `COPY` directive and will copy it into output in build script.
 (example: [woff2](https://github.com/google/oss-fuzz/blob/master/projects/woff2/convert_woff2ttf_fuzzer.options)).
 
-## Checking in to OSS-Fuzz repository
->>>>>>> 5b8dcb5d
+## Checking in to the OSS-Fuzz repository
 
 Once you've tested your fuzzing files locally, fork OSS-Fuzz, commit, and push to the fork. Then create a pull request with
 your change! Follow the [Forking Project](https://guides.github.com/activities/forking/) guide
