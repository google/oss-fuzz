--- conflicted
+++ resolved
@@ -77,13 +77,8 @@
 - [primary_contact](#primary)
 - [auto_ccs](#primary)
 - [sanitizers](#sanitizers) (optional)
-<<<<<<< HEAD
 - [architectures](#architectures) (optional)
 - [help_url](#help_url) (optional)
-- [experimental](#experimental)
-=======
-- [help_url](#help_url) (optional)
->>>>>>> f484147a
 
 ### homepage
 You project's homepage.
@@ -124,7 +119,6 @@
 
 `sanitizers` example: [boringssl](https://github.com/google/oss-fuzz/blob/master/projects/boringssl/project.yaml).
 
-<<<<<<< HEAD
 ### architectures (optional) {#architectures}
 The list of architectures to fuzz on.
 ClusterFuzz supports fuzzing on x86_64 (aka x64) by default. However you can also fuzz using AddressSanitizer and libFuzzer on i386 (aka x86, or 32 bit) by specifying "x86_64" and "i386" in "architectures" like this:
@@ -145,9 +139,6 @@
 Fuzzing on i386 is not enabled by default because many projects won't build for i386 without some modification to their OSS-Fuzz build process. For example, you will need to link against `LIB_FUZZING_ENGINE` and possibly install i386 dependancies within the x86_64 docker image to get things working. 
 
 ### help_url (optional) {#help_url}
-=======
-### help_url (optional)
->>>>>>> f484147a
 A link to a custom help URL that appears in bug reports instead of the default
 [OSS-Fuzz guide to reproducing crashes]({{ site.baseurl }}/advanced-topics/reproducing/). This can be useful if you assign
 bugs to members of your project unfamiliar with OSS-Fuzz, or if they should follow a different workflow for
