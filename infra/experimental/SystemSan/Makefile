--- conflicted
+++ resolved
@@ -2,11 +2,8 @@
 CXX     = clang++
 CFLAGS = -std=c++17 -Wall -Wextra -O3 -g3 -Werror
 
-<<<<<<< HEAD
+
 all: SystemSan target target_file target_dns target_evil_link
-=======
-all: SystemSan target target_file target_dns
->>>>>>> 695e9932
 
 SystemSan: SystemSan.cpp inspect_dns.cpp inspect_utils.cpp
 	$(CXX) $(CFLAGS) -lpthread -o $@ $^
