--- conflicted
+++ resolved
@@ -351,34 +351,17 @@
     config = _create_config(fuzz_seconds=FUZZ_SECONDS,
                             workspace=TEST_FILES_PATH,
                             project_name=EXAMPLE_PROJECT)
-<<<<<<< HEAD
-    with mock.patch('fuzz_target.FuzzTarget.is_reproducible',
-                    side_effect=[True, True]):
-      with tempfile.TemporaryDirectory() as tmp_dir:
-        workspace = os.path.join(tmp_dir, 'workspace')
-        shutil.copytree(TEST_FILES_PATH, workspace)
-        config = _create_config(fuzz_seconds=FUZZ_SECONDS,
-                                workspace=TEST_FILES_PATH,
-                                project_name=EXAMPLE_PROJECT)
-        result = run_fuzzers.run_fuzzers(config)
-        self.assertEqual(result, run_fuzzers.RunFuzzersResult.NO_BUG_FOUND)
-        build_dir = os.path.join(TEST_FILES_PATH, 'out', self.BUILD_DIR_NAME)
-        self.assertTrue(os.path.exists(build_dir))
-        self.assertNotEqual(0, len(os.listdir(build_dir)))
-=======
     with tempfile.TemporaryDirectory() as tmp_dir:
       workspace = os.path.join(tmp_dir, 'workspace')
       shutil.copytree(TEST_FILES_PATH, workspace)
       config = _create_config(fuzz_seconds=FUZZ_SECONDS,
                               workspace=TEST_FILES_PATH,
                               project_name=EXAMPLE_PROJECT)
-      run_success, bug_found = run_fuzzers.run_fuzzers(config)
+      result = run_fuzzers.run_fuzzers(config)
+      self.assertEqual(result, run_fuzzers.RunFuzzersResult.NO_BUG_FOUND)
       build_dir = os.path.join(TEST_FILES_PATH, 'out', self.BUILD_DIR_NAME)
       self.assertTrue(os.path.exists(build_dir))
       self.assertNotEqual(0, len(os.listdir(build_dir)))
-      self.assertTrue(run_success)
-      self.assertFalse(bug_found)
->>>>>>> 43c9e913
 
   def test_invalid_build(self):
     """Tests run_fuzzers with an invalid ASAN build."""
