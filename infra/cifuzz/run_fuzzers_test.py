# Copyright 2021 Google LLC
#
# Licensed under the Apache License, Version 2.0 (the "License");
# you may not use this file except in compliance with the License.
# You may obtain a copy of the License at
#
#      http://www.apache.org/licenses/LICENSE-2.0
#
# Unless required by applicable law or agreed to in writing, software
# distributed under the License is distributed on an "AS IS" BASIS,
# WITHOUT WARRANTIES OR CONDITIONS OF ANY KIND, either express or implied.
# See the License for the specific language governing permissions and
# limitations under the License.
"""Tests for running fuzzers."""
import os
import sys
import shutil
import tempfile
import unittest
from unittest import mock

import parameterized
from pyfakefs import fake_filesystem_unittest

import config_utils
import run_fuzzers

# pylint: disable=wrong-import-position
INFRA_DIR = os.path.dirname(os.path.dirname(os.path.abspath(__file__)))
sys.path.append(INFRA_DIR)

import test_helpers

# NOTE: This integration test relies on
# https://github.com/google/oss-fuzz/tree/master/projects/example project.
EXAMPLE_PROJECT = 'example'

# Location of files used for testing.
TEST_FILES_PATH = os.path.join(os.path.dirname(os.path.abspath(__file__)),
                               'test_files')

MEMORY_FUZZER_DIR = os.path.join(TEST_FILES_PATH, 'memory')
MEMORY_FUZZER = 'curl_fuzzer_memory'

UNDEFINED_FUZZER_DIR = os.path.join(TEST_FILES_PATH, 'undefined')
UNDEFINED_FUZZER = 'curl_fuzzer_undefined'

FUZZ_SECONDS = 10


def _create_config(**kwargs):
  """Creates a config object and then sets every attribute that is a key in
  |kwargs| to the corresponding value. Asserts that each key in |kwargs| is an
  attribute of Config."""
  with mock.patch('os.path.basename', return_value=None), mock.patch(
      'config_utils.get_project_src_path',
      return_value=None), mock.patch('config_utils._is_dry_run',
                                     return_value=True):
    config = config_utils.RunFuzzersConfig()

  for key, value in kwargs.items():
    assert hasattr(config, key), 'Config doesn\'t have attribute: ' + key
    setattr(config, key, value)
  return config


class RunFuzzerIntegrationTestMixin:  # pylint: disable=too-few-public-methods,invalid-name
  """Mixin for integration test classes that runbuild_fuzzers on builds of a
  specific sanitizer."""
  # These must be defined by children.
  FUZZER_DIR = None
  FUZZER = None

  def _test_run_with_sanitizer(self, fuzzer_dir, sanitizer):
    """Calls run_fuzzers on fuzzer_dir and |sanitizer| and asserts
    the run succeeded and that no bug was found."""
    with test_helpers.temp_dir_copy(fuzzer_dir) as fuzzer_dir_copy:
      config = _create_config(fuzz_seconds=FUZZ_SECONDS,
                              workspace=fuzzer_dir_copy,
                              project_name='curl',
                              sanitizer=sanitizer)
      run_success, bug_found = run_fuzzers.run_fuzzers(config)
    self.assertTrue(run_success)
    self.assertFalse(bug_found)


class RunMemoryFuzzerIntegrationTest(RunFuzzerIntegrationTestMixin,
                                     unittest.TestCase):
  """Integration test for build_fuzzers with an MSAN build."""
  FUZZER_DIR = MEMORY_FUZZER_DIR
  FUZZER = MEMORY_FUZZER

  @unittest.skipIf(not os.getenv('INTEGRATION_TESTS'),
                   'INTEGRATION_TESTS=1 not set')
  def test_run_with_memory_sanitizer(self):
    """Tests run_fuzzers with a valid MSAN build."""
    self._test_run_with_sanitizer(self.FUZZER_DIR, 'memory')


class RunUndefinedFuzzerIntegrationTest(RunFuzzerIntegrationTestMixin,
                                        unittest.TestCase):
  """Integration test for build_fuzzers with an UBSAN build."""
  FUZZER_DIR = UNDEFINED_FUZZER_DIR
  FUZZER = UNDEFINED_FUZZER

  @unittest.skipIf(not os.getenv('INTEGRATION_TESTS'),
                   'INTEGRATION_TESTS=1 not set')
  def test_run_with_undefined_sanitizer(self):
    """Tests run_fuzzers with a valid UBSAN build."""
    self._test_run_with_sanitizer(self.FUZZER_DIR, 'undefined')


class BaseFuzzTargetRunnerTest(unittest.TestCase):
  """Tests BaseFuzzTargetRunner."""

  def _create_runner(self, **kwargs):  # pylint: disable=no-self-use
    defaults = {'fuzz_seconds': FUZZ_SECONDS, 'project_name': EXAMPLE_PROJECT}
    for default_key, default_value in defaults.items():
      if default_key not in kwargs:
        kwargs[default_key] = default_value

    config = _create_config(**kwargs)
    return run_fuzzers.BaseFuzzTargetRunner(config)

  def _test_initialize_fail(self, expected_error_args, **create_runner_kwargs):
    with mock.patch('logging.error') as mocked_error:
      runner = self._create_runner(**create_runner_kwargs)
      self.assertFalse(runner.initialize())
      mocked_error.assert_called_with(*expected_error_args)

  @parameterized.parameterized.expand([(0,), (None,), (-1,)])
  def test_initialize_invalid_fuzz_seconds(self, fuzz_seconds):
    """Tests initialize fails with an invalid fuzz seconds."""
    expected_error_args = ('Fuzz_seconds argument must be greater than 1, '
                           'but was: %s.', fuzz_seconds)
    with tempfile.TemporaryDirectory() as tmp_dir:
      out_path = os.path.join(tmp_dir, 'out')
      os.mkdir(out_path)
      with mock.patch('utils.get_fuzz_targets') as mocked_get_fuzz_targets:
        mocked_get_fuzz_targets.return_value = [
            os.path.join(out_path, 'fuzz_target')
        ]
        self._test_initialize_fail(expected_error_args,
                                   fuzz_seconds=fuzz_seconds,
                                   workspace=tmp_dir)

  def test_initialize_no_out_dir(self):
    """Tests initialize fails with no out dir."""
    with tempfile.TemporaryDirectory() as tmp_dir:
      out_path = os.path.join(tmp_dir, 'out')
      expected_error_args = ('Out directory: %s does not exist.', out_path)
      self._test_initialize_fail(expected_error_args, workspace=tmp_dir)

  def test_initialize_nonempty_artifacts(self):
    """Tests initialize with a file artifacts path."""
    with tempfile.TemporaryDirectory() as tmp_dir:
      out_path = os.path.join(tmp_dir, 'out')
      os.mkdir(out_path)
      artifacts_path = os.path.join(out_path, 'artifacts')
      with open(artifacts_path, 'w') as artifacts_handle:
        artifacts_handle.write('fake')
      expected_error_args = (
          'Artifacts path: %s exists and is not an empty directory.',
          artifacts_path)
      self._test_initialize_fail(expected_error_args, workspace=tmp_dir)

  def test_initialize_bad_artifacts(self):
    """Tests initialize with a non-empty artifacts path."""
    with tempfile.TemporaryDirectory() as tmp_dir:
      out_path = os.path.join(tmp_dir, 'out')
      artifacts_path = os.path.join(out_path, 'artifacts')
      os.makedirs(artifacts_path)
      artifact_path = os.path.join(artifacts_path, 'artifact')
      with open(artifact_path, 'w') as artifact_handle:
        artifact_handle.write('fake')
      expected_error_args = (
          'Artifacts path: %s exists and is not an empty directory.',
          artifacts_path)
      self._test_initialize_fail(expected_error_args, workspace=tmp_dir)

  @mock.patch('utils.get_fuzz_targets')
  @mock.patch('logging.error')
  def test_initialize_empty_artifacts(self, mocked_log_error,
                                      mocked_get_fuzz_targets):
    """Tests initialize with an empty artifacts dir."""
    mocked_get_fuzz_targets.return_value = ['fuzz-target']
    with tempfile.TemporaryDirectory() as tmp_dir:
      out_path = os.path.join(tmp_dir, 'out')
      artifacts_path = os.path.join(out_path, 'artifacts')
      os.makedirs(artifacts_path)
      runner = self._create_runner(workspace=tmp_dir)
      self.assertTrue(runner.initialize())
      mocked_log_error.assert_not_called()
      self.assertTrue(os.path.isdir(artifacts_path))

  @mock.patch('utils.get_fuzz_targets')
  @mock.patch('logging.error')
  def test_initialize_no_artifacts(self, mocked_log_error,
                                   mocked_get_fuzz_targets):
    """Tests initialize with no artifacts dir (the expected setting)."""
    mocked_get_fuzz_targets.return_value = ['fuzz-target']
    with tempfile.TemporaryDirectory() as tmp_dir:
      out_path = os.path.join(tmp_dir, 'out')
      os.makedirs(out_path)
      runner = self._create_runner(workspace=tmp_dir)
      self.assertTrue(runner.initialize())
      mocked_log_error.assert_not_called()
      self.assertTrue(os.path.isdir(os.path.join(out_path, 'artifacts')))

  def test_initialize_no_fuzz_targets(self):
    """Tests initialize with no fuzz targets."""
    with tempfile.TemporaryDirectory() as tmp_dir:
      out_path = os.path.join(tmp_dir, 'out')
      os.makedirs(out_path)
      expected_error_args = ('No fuzz targets were found in out directory: %s.',
                             out_path)
      self._test_initialize_fail(expected_error_args, workspace=tmp_dir)

  def test_get_fuzz_target_artifact(self):
    """Tests that get_fuzz_target_artifact works as intended."""
    runner = self._create_runner()
    artifacts_dir = 'artifacts-dir'
    runner.artifacts_dir = artifacts_dir
    artifact_name = 'artifact-name'
    target = mock.MagicMock()
    target_name = 'target_name'
    target.target_name = target_name
    fuzz_target_artifact = runner.get_fuzz_target_artifact(
        target, artifact_name)
    expected_fuzz_target_artifact = 'artifacts-dir/target_name-artifact-name'
    self.assertEqual(fuzz_target_artifact, expected_fuzz_target_artifact)


class CiFuzzTargetRunnerTest(fake_filesystem_unittest.TestCase):
  """Tests that CiFuzzTargetRunner works as intended."""

  def setUp(self):
    self.setUpPyfakefs()

  @mock.patch('run_fuzzers.CiFuzzTargetRunner.run_fuzz_target')
  @mock.patch('run_fuzzers.CiFuzzTargetRunner.create_fuzz_target_obj')
  def test_run_fuzz_targets_quits(self, mocked_create_fuzz_target_obj,
                                  mocked_run_fuzz_target):
    """Tests that run_fuzz_targets quits on the first crash it finds."""
    workspace = 'workspace'
    out_path = os.path.join(workspace, 'out')
    self.fs.create_dir(out_path)
    config = _create_config(fuzz_seconds=FUZZ_SECONDS,
                            workspace=workspace,
                            project_name=EXAMPLE_PROJECT)
    runner = run_fuzzers.CiFuzzTargetRunner(config)

    with mock.patch('utils.get_fuzz_targets') as mocked_get_fuzz_targets:
      mocked_get_fuzz_targets.return_value = ['target1', 'target2']
      runner.initialize()
    testcase = os.path.join(workspace, 'testcase')
    self.fs.create_file(testcase)
    stacktrace = b'stacktrace'
    mocked_run_fuzz_target.return_value = (testcase, stacktrace)
    magic_mock = mock.MagicMock()
    magic_mock.target_name = 'target1'
    mocked_create_fuzz_target_obj.return_value = magic_mock
    self.assertTrue(runner.run_fuzz_targets())
    self.assertIn('target1-testcase', os.listdir(runner.artifacts_dir))
    self.assertEqual(mocked_run_fuzz_target.call_count, 1)


class BatchFuzzTargetRunnerTest(fake_filesystem_unittest.TestCase):
  """Tests that CiFuzzTargetRunner works as intended."""

  def setUp(self):
    self.setUpPyfakefs()

  @mock.patch('run_fuzzers.BatchFuzzTargetRunner.run_fuzz_target')
  @mock.patch('run_fuzzers.BatchFuzzTargetRunner.create_fuzz_target_obj')
  def test_run_fuzz_targets_quits(self, mocked_create_fuzz_target_obj,
                                  mocked_run_fuzz_target):
    """Tests that run_fuzz_targets quits on the first crash it finds."""
    workspace = 'workspace'
    out_path = os.path.join(workspace, 'out')
    self.fs.create_dir(out_path)
    config = _create_config(fuzz_seconds=FUZZ_SECONDS,
                            workspace=workspace,
                            project_name=EXAMPLE_PROJECT)
    runner = run_fuzzers.BatchFuzzTargetRunner(config)

    with mock.patch('utils.get_fuzz_targets') as mocked_get_fuzz_targets:
      mocked_get_fuzz_targets.return_value = ['target1', 'target2']
      runner.initialize()
    testcase1 = os.path.join(workspace, 'testcase1')
    testcase2 = os.path.join(workspace, 'testcase2')
    self.fs.create_file(testcase1)
    self.fs.create_file(testcase2)
    stacktrace = b'stacktrace'
    call_count = 0

    def mock_run_fuzz_target(_):
      nonlocal call_count
      if call_count == 0:
        testcase = testcase1
      elif call_count == 1:
        testcase = testcase2
      assert call_count != 2
      call_count += 1
      return testcase, stacktrace

    mocked_run_fuzz_target.side_effect = mock_run_fuzz_target
    magic_mock = mock.MagicMock()
    magic_mock.target_name = 'target1'
    mocked_create_fuzz_target_obj.return_value = magic_mock
    self.assertTrue(runner.run_fuzz_targets())
    self.assertIn('target1-testcase', os.listdir(runner.artifacts_dir))
    self.assertEqual(mocked_run_fuzz_target.call_count, 2)


class RunAddressFuzzersIntegrationTest(RunFuzzerIntegrationTestMixin,
                                       unittest.TestCase):
  """Integration tests for build_fuzzers with an ASAN build."""

  @unittest.skipIf(not os.getenv('INTEGRATION_TESTS'),
                   'INTEGRATION_TESTS=1 not set')
  def test_new_bug_found(self):
    """Tests run_fuzzers with a valid ASAN build."""
    # Set the first return value to True, then the second to False to
    # emulate a bug existing in the current PR but not on the downloaded
    # OSS-Fuzz build.
    with mock.patch('fuzz_target.FuzzTarget.is_reproducible',
                    side_effect=[True, False]):
      with tempfile.TemporaryDirectory() as tmp_dir:
        workspace = os.path.join(tmp_dir, 'workspace')
        shutil.copytree(TEST_FILES_PATH, workspace)
        config = _create_config(fuzz_seconds=FUZZ_SECONDS,
                                workspace=workspace,
                                project_name=EXAMPLE_PROJECT)
        run_success, bug_found = run_fuzzers.run_fuzzers(config)
<<<<<<< HEAD
        build_dir = os.path.join(TEST_FILES_PATH, 'out', 'oss_fuzz_latest')
        self.assertTrue(os.path.exists(build_dir))
        self.assertNotEqual(0, len(os.listdir(build_dir)))
        self.assertTrue(run_success)
        self.assertTrue(bug_found)
=======
        self.assertTrue(run_success)
        self.assertTrue(bug_found)
        build_dir = os.path.join(workspace, 'out', 'oss_fuzz_latest')
        self.assertNotEqual(0, len(os.listdir(build_dir)))
>>>>>>> 95d3905e

  @unittest.skipIf(not os.getenv('INTEGRATION_TESTS'),
                   'INTEGRATION_TESTS=1 not set')
  def test_old_bug_found(self):
    """Tests run_fuzzers with a bug found in OSS-Fuzz before."""
    config = _create_config(fuzz_seconds=FUZZ_SECONDS,
                            workspace=TEST_FILES_PATH,
                            project_name=EXAMPLE_PROJECT)
    with mock.patch('fuzz_target.FuzzTarget.is_reproducible',
                    side_effect=[True, True]):
      with tempfile.TemporaryDirectory() as tmp_dir:
        workspace = os.path.join(tmp_dir, 'workspace')
        shutil.copytree(TEST_FILES_PATH, workspace)
        config = _create_config(fuzz_seconds=FUZZ_SECONDS,
                                workspace=TEST_FILES_PATH,
                                project_name=EXAMPLE_PROJECT)
        run_success, bug_found = run_fuzzers.run_fuzzers(config)
        build_dir = os.path.join(TEST_FILES_PATH, 'out', 'oss_fuzz_latest')
        self.assertTrue(os.path.exists(build_dir))
        self.assertNotEqual(0, len(os.listdir(build_dir)))
        self.assertTrue(run_success)
        self.assertFalse(bug_found)

  def test_invalid_build(self):
    """Tests run_fuzzers with an invalid ASAN build."""
    with tempfile.TemporaryDirectory() as tmp_dir:
      out_path = os.path.join(tmp_dir, 'out')
      os.mkdir(out_path)
      config = _create_config(fuzz_seconds=FUZZ_SECONDS,
                              workspace=tmp_dir,
                              project_name=EXAMPLE_PROJECT)
      run_success, bug_found = run_fuzzers.run_fuzzers(config)
    self.assertFalse(run_success)
    self.assertFalse(bug_found)


if __name__ == '__main__':
  unittest.main()<|MERGE_RESOLUTION|>--- conflicted
+++ resolved
@@ -333,18 +333,10 @@
                                 workspace=workspace,
                                 project_name=EXAMPLE_PROJECT)
         run_success, bug_found = run_fuzzers.run_fuzzers(config)
-<<<<<<< HEAD
-        build_dir = os.path.join(TEST_FILES_PATH, 'out', 'oss_fuzz_latest')
-        self.assertTrue(os.path.exists(build_dir))
-        self.assertNotEqual(0, len(os.listdir(build_dir)))
-        self.assertTrue(run_success)
-        self.assertTrue(bug_found)
-=======
         self.assertTrue(run_success)
         self.assertTrue(bug_found)
         build_dir = os.path.join(workspace, 'out', 'oss_fuzz_latest')
         self.assertNotEqual(0, len(os.listdir(build_dir)))
->>>>>>> 95d3905e
 
   @unittest.skipIf(not os.getenv('INTEGRATION_TESTS'),
                    'INTEGRATION_TESTS=1 not set')
