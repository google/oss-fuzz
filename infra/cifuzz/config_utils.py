--- conflicted
+++ resolved
@@ -280,12 +280,8 @@
     super().__init__()
     # TODO(metzman): Pick a better default for pruning.
     self.fuzz_seconds = int(os.environ.get('FUZZ_SECONDS', 600))
-<<<<<<< HEAD
-    self.run_fuzzers_mode = os.environ.get('RUN_FUZZERS_MODE', 'code-change').lower()
-=======
-    self.run_fuzzers_task = os.environ.get('RUN_FUZZERS_TASK',
-                                           'code-review').lower()
->>>>>>> 8ad9ca7c
+    self.run_fuzzers_mode = os.environ.get('RUN_FUZZERS_MODE',
+                                           'code-change').lower()
     if self.is_coverage:
       self.run_fuzzers_mode = 'coverage'
 
