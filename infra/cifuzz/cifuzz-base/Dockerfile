--- conflicted
+++ resolved
@@ -33,10 +33,6 @@
 
 RUN apt-get update && apt-get install docker-ce docker-ce-cli containerd.io -y
 
-<<<<<<< HEAD
-ENV OSS_FUZZ_ROOT=/opt/oss-fuzz
-=======
 ENV OSS_FUZZ_ROOT=/opt/oss-fuzz
 ADD . ${OSS_FUZZ_ROOT}
-RUN rm -rf ${OSS_FUZZ_ROOT}/infra
->>>>>>> a43c85a5
+RUN rm -rf ${OSS_FUZZ_ROOT}/infra