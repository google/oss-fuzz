--- conflicted
+++ resolved
@@ -64,6 +64,7 @@
     '\nExiting',
     'minidump has been written',
 ]
+
 #  Default fuzz configuration.
 DEFAULT_ENGINE = 'libfuzzer'
 DEFAULT_SANITIZER = 'address'
@@ -296,39 +297,23 @@
   return get_json_from_url(target_url)
 
 
-<<<<<<< HEAD
 def get_files_covered_by_target(latest_cov_info, target_name, src_in_docker):
-=======
-def get_files_covered_by_target(latest_cov_info, target_name,
-                                oss_fuzz_project_base):
->>>>>>> 5869bb73
   """Gets a list of files covered by the specific fuzz target.
 
   Args:
     latest_cov_info: A dict containing a project's latest cov report info.
     target_name: The name of the fuzz target whose coverage is requested.
-<<<<<<< HEAD
     src_in_docker: The location of the source dir in the docker image.
-=======
-    oss_fuzz_project_base: The location where OSS-Fuzz project is cloned to for
-      the projects build.
->>>>>>> 5869bb73
 
   Returns:
     A list of files that the fuzzer covers or None.
 
   Raises:
-<<<<<<< HEAD
     ValueError: When the src_in_docker is not defined.
   """
   if not src_in_docker:
-    raise ValueError('Project base is not defined. Can\'t get coverage')
-=======
-    ValueError: When the oss_fuzz_project_base is not defined.
-  """
-  if not oss_fuzz_project_base:
-    return None
->>>>>>> 5869bb73
+    logging.error('Project base is not defined. Can\'t get coverage')
+    return None
   target_cov = get_target_coverage_report(latest_cov_info, target_name)
   if not target_cov:
     return None
@@ -338,36 +323,24 @@
     return None
 
   # Cases like curl there is /src/curl and /src/curl_fuzzers/ are handled.
-<<<<<<< HEAD
   if not src_in_docker.endswith('/'):
     src_in_docker += '/'
 
   affected_file_list = []
   for file in coverage_per_file:
-    if file['filename'].startswith(
-        src_in_docker) and file['summary']['regions']['count']:
-      affected_file_list.append(file['filename'].replace(src_in_docker, ''))
-=======
-  if not oss_fuzz_project_base.endswith('/'):
-    oss_fuzz_project_base += '/'
-
-  affected_file_list = []
-  for file in coverage_per_file:
-    if not file['filename'].startswith(oss_fuzz_project_base):
+    if not file['filename'].startswith(src_in_docker):
       continue
     if not file['summary']['regions']['count']:
       # Don't consider a file affected if code in it is never executed.
       continue
 
-    relative_path = file['filename'].replace(oss_fuzz_project_base, '')
+    relative_path = file['filename'].replace(src_in_docker, '')
     affected_file_list.append(relative_path)
->>>>>>> 5869bb73
   if not affected_file_list:
     return None
   return affected_file_list
 
 
-<<<<<<< HEAD
 def keep_affected_fuzzers(project_name, out_dir, files_changed, src_in_docker):
   """Keeps only the affected fuzzers in the out directory.
 
@@ -413,8 +386,6 @@
         logging.error('%s occured while removing file %s', error, file)
 
 
-=======
->>>>>>> 5869bb73
 def get_json_from_url(url):
   """Gets a json object from a specified http url.
 
