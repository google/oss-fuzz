--- conflicted
+++ resolved
@@ -543,33 +543,15 @@
     logging.error('No fuzzers found in out dir.')
     return
 
-<<<<<<< HEAD
   coverage_getter = coverage.OSSFuzzCoveragGetter(project_name,
                                                   oss_fuzz_repo_path)
-  affected_fuzzers = []
-  logging.info('Files changed in PR:\n%s', '\n'.join(files_changed))
-  for fuzzer in fuzzer_paths:
-    fuzzer_name = os.path.basename(fuzzer)
-    covered_files = coverage_getter.get_files_covered_by_target(fuzzer_name)
-    if not covered_files:
-      # Assume a fuzzer is affected if we can't get its coverage from OSS-Fuzz.
-      affected_fuzzers.append(fuzzer_name)
-      continue
-    logging.info('Fuzzer %s has affected files:\n%s', fuzzer_name,
-                 '\n'.join(covered_files))
-    for file in files_changed:
-      if file in covered_files:
-        affected_fuzzers.append(fuzzer_name)
-=======
-  cov_report_info = get_latest_cov_report_info(project_name)
   if not cov_report_info:
     # Don't remove any fuzzers unless we have data.
     logging.error('Could not download latest coverage report.')
     return
 
-  affected_fuzzers = get_affected_fuzzers(fuzzer_paths, files_changed,
-                                          cov_report_info, oss_fuzz_repo_path)
->>>>>>> b9094ea0
+  affected_fuzzers = get_affected_fuzzers(
+      coverage_getter, fuzzer_paths, files_changed)
 
   if not affected_fuzzers:
     logging.info('No affected fuzzers detected, keeping all as fallback.')
@@ -586,14 +568,13 @@
       logging.error('%s occurred while removing file %s', error, fuzzer_path)
 
 
-def get_affected_fuzzers(fuzzer_paths, files_changed, cov_report_info,
-                         oss_fuzz_repo_path):
+def get_affected_fuzzers(coverage_getter, fuzzer_paths, files_changed):
   """Returns a list of paths of affected fuzzers."""
   affected_fuzzers = set()
   for fuzzer_path in fuzzer_paths:
     fuzzer_name = os.path.basename(fuzzer_path)
-    covered_files = get_files_covered_by_target(cov_report_info, fuzzer_name,
-                                                oss_fuzz_repo_path)
+    covered_files = coverage_getter.get_files_covered_by_target(fuzzer_name)
+
     if not covered_files:
       # Assume a fuzzer is affected if we can't get its coverage from OSS-Fuzz.
       affected_fuzzers.add(fuzzer_path)
