--- conflicted
+++ resolved
@@ -377,22 +377,16 @@
   for fuzzer in fuzzer_paths:
     fuzzer_name = os.path.basename(fuzzer)
     covered_files = get_files_covered_by_target(latest_cov_report_info,
-<<<<<<< HEAD
-                                                os.path.basename(fuzzer),
-                                                oss_fuzz_repo_path)
-=======
-                                                fuzzer_name, src_in_docker)
+                                                fuzzer_name, oss_fuzz_repo_path)
+    if not covered_files:
+      # Assume a fuzzer is affected if we can't get its coverage from OSS-Fuzz.
+      affected_fuzzers.append(fuzzer_name)
+      continue
     logging.info('Fuzzer %s has affected files:\n%s', fuzzer_name,
                  '\n'.join(covered_files))
->>>>>>> a1c74998
-    if not covered_files:
-      # Assume a fuzzer is affected if we can't get its coverage from OSS-Fuzz.
-      affected_fuzzers.append(os.path.basename(fuzzer))
-      continue
-
     for file in files_changed:
       if file in covered_files:
-        affected_fuzzers.append(os.path.basename(fuzzer))
+        affected_fuzzers.append(fuzzer_name)
 
   if not affected_fuzzers:
     logging.info('No affected fuzzers detected, keeping all as fallback.')
