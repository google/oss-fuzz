# Copyright 2020 Google LLC
#
# Licensed under the Apache License, Version 2.0 (the "License");
# you may not use this file except in compliance with the License.
# You may obtain a copy of the License at
#
#      http://www.apache.org/licenses/LICENSE-2.0
#
# Unless required by applicable law or agreed to in writing, software
# distributed under the License is distributed on an "AS IS" BASIS,
# WITHOUT WARRANTIES OR CONDITIONS OF ANY KIND, either express or implied.
# See the License for the specific language governing permissions and
# limitations under the License.
"""Module used by CI tools in order to interact with fuzzers.
This module helps CI tools do the following:
  1. Build fuzzers.
  2. Run fuzzers.
Eventually it will be used to help CI tools determine which fuzzers to run.
"""

import json
import logging
import os
import shutil
import sys
import urllib.error
import urllib.request

import fuzz_target

# pylint: disable=wrong-import-position
# pylint: disable=import-error
sys.path.append(os.path.dirname(os.path.dirname(os.path.abspath(__file__))))
import build_specified_commit
import helper
import repo_manager
import utils

# From clusterfuzz: src/python/crash_analysis/crash_analyzer.py
# Used to get the beginning of the stack trace.
STACKTRACE_TOOL_MARKERS = [
    'AddressSanitizer',
    'ASAN:',
    'CFI: Most likely a control flow integrity violation;',
    'ERROR: libFuzzer',
    'KASAN:',
    'LeakSanitizer',
    'MemorySanitizer',
    'ThreadSanitizer',
    'UndefinedBehaviorSanitizer',
    'UndefinedSanitizer',
]

# From clusterfuzz: src/python/crash_analysis/crash_analyzer.py
# Used to get the end of the stack trace.
STACKTRACE_END_MARKERS = [
    'ABORTING',
    'END MEMORY TOOL REPORT',
    'End of process memory map.',
    'END_KASAN_OUTPUT',
    'SUMMARY:',
    'Shadow byte and word',
    '[end of stack trace]',
    '\nExiting',
    'minidump has been written',
]

<<<<<<< HEAD
# The path to get project's latest report json files.
LATEST_REPORT_INFO_PATH = 'oss-fuzz-coverage/latest_report_info/'
=======
#  Default fuzz configuration.
DEFAULT_ENGINE = 'libfuzzer'
DEFAULT_SANITIZER = 'address'
DEFAULT_ARCHITECTURE = 'x86_64'
>>>>>>> 8d905b08

# TODO: Turn default logging to WARNING when CIFuzz is stable
logging.basicConfig(
    format='%(asctime)s - %(name)s - %(levelname)s - %(message)s',
    level=logging.DEBUG)


def build_fuzzers(project_name,
                  project_repo_name,
                  workspace,
                  pr_ref=None,
                  commit_sha=None):
  """Builds all of the fuzzers for a specific OSS-Fuzz project.

  Args:
    project_name: The name of the OSS-Fuzz project being built.
    project_repo_name: The name of the projects repo.
    workspace: The location in a shared volume to store a git repo and build
      artifacts.
    pr_ref: The pull request reference to be built.
    commit_sha: The commit sha for the project to be built at.

  Returns:
    True if build succeeded or False on failure.
  """
  # Validate inputs.
  assert pr_ref or commit_sha
  if not os.path.exists(workspace):
    logging.error('Invalid workspace: %s.', workspace)
    return False

  git_workspace = os.path.join(workspace, 'storage')
  os.makedirs(git_workspace, exist_ok=True)
  out_dir = os.path.join(workspace, 'out')
  os.makedirs(out_dir, exist_ok=True)

  # Detect repo information.
  inferred_url, oss_fuzz_repo_path = build_specified_commit.detect_main_repo(
      project_name, repo_name=project_repo_name)
  if not inferred_url or not oss_fuzz_repo_path:
    logging.error('Could not detect repo from project %s.', project_name)
    return False
  src_in_docker = os.path.dirname(oss_fuzz_repo_path)
  oss_fuzz_repo_name = os.path.basename(oss_fuzz_repo_path)

  # Checkout projects repo in the shared volume.
  build_repo_manager = repo_manager.RepoManager(inferred_url,
                                                git_workspace,
                                                repo_name=oss_fuzz_repo_name)
  try:
    if pr_ref:
      build_repo_manager.checkout_pr(pr_ref)
    else:
      build_repo_manager.checkout_commit(commit_sha)
  except RuntimeError:
    logging.error('Can not check out requested state.')
    return False
  except ValueError:
    logging.error('Invalid commit SHA requested %s.', commit_sha)
    return False

  # Build Fuzzers using docker run.
  command = [
      '--cap-add', 'SYS_PTRACE', '-e', 'FUZZING_ENGINE=' + DEFAULT_ENGINE, '-e',
      'SANITIZER=' + DEFAULT_SANITIZER, '-e',
      'ARCHITECTURE=' + DEFAULT_ARCHITECTURE
  ]
  container = utils.get_container_name()
  if container:
    command += ['-e', 'OUT=' + out_dir, '--volumes-from', container]
    bash_command = 'rm -rf {0} && cp -r {1} {2} && compile'.format(
        os.path.join(src_in_docker, oss_fuzz_repo_name, '*'),
        os.path.join(git_workspace, oss_fuzz_repo_name), src_in_docker)
  else:
    command += [
        '-e', 'OUT=' + '/out', '-v',
        '%s:%s' % (os.path.join(git_workspace, oss_fuzz_repo_name),
                   os.path.join(src_in_docker, oss_fuzz_repo_name)), '-v',
        '%s:%s' % (out_dir, '/out')
    ]
    bash_command = 'compile'

  command.extend([
      'gcr.io/oss-fuzz/' + project_name,
      '/bin/bash',
      '-c',
  ])
  command.append(bash_command)
  if helper.docker_run(command):
    logging.error('Building fuzzers failed.')
    return False
  return True


def run_fuzzers(fuzz_seconds, workspace, project_name):
  """Runs all fuzzers for a specific OSS-Fuzz project.

  Args:
    fuzz_seconds: The total time allotted for fuzzing.
    workspace: The location in a shared volume to store a git repo and build
      artifacts.
    project_name: The name of the relevant OSS-Fuzz project.

  Returns:
    (True if run was successful, True if bug was found).
  """
  # Validate inputs.
  if not os.path.exists(workspace):
    logging.error('Invalid workspace: %s.', workspace)
    return False, False
  out_dir = os.path.join(workspace, 'out')
  artifacts_dir = os.path.join(out_dir, 'artifacts')
  os.makedirs(artifacts_dir, exist_ok=True)
  if not fuzz_seconds or fuzz_seconds < 1:
    logging.error('Fuzz_seconds argument must be greater than 1, but was: %s.',
                  format(fuzz_seconds))
    return False, False

  # Get fuzzer information.
  fuzzer_paths = utils.get_fuzz_targets(out_dir)
  if not fuzzer_paths:
    logging.error('No fuzzers were found in out directory: %s.',
                  format(out_dir))
    return False, False
  fuzz_seconds_per_target = fuzz_seconds // len(fuzzer_paths)

  # Run fuzzers for alotted time.
  for fuzzer_path in fuzzer_paths:
    target = fuzz_target.FuzzTarget(fuzzer_path, fuzz_seconds_per_target,
                                    out_dir, project_name)

    test_case, stack_trace = target.fuzz()
    if not test_case or not stack_trace:
      logging.info('Fuzzer %s, finished running.', target.target_name)
    else:
      logging.info('Fuzzer %s, detected error: %s.', target.target_name,
                   stack_trace)
      shutil.move(test_case, os.path.join(artifacts_dir, 'test_case'))
      parse_fuzzer_output(stack_trace, artifacts_dir)
      return True, True
  return True, False


<<<<<<< HEAD
def get_latest_cov_report_info(project_name):
  """Gets latest coverage report info for a specific OSS-Fuzz project from GCS.

  Args:
    project_name: The name of the relevant OSS-Fuzz project.

  Returns:
    The projects coverage report info in json dict or None on failure.
  """
  latest_report_info_url = fuzz_target.url_join(fuzz_target.GCS_BASE_URL,
                                                LATEST_REPORT_INFO_PATH,
                                                project_name + '.json')
  latest_cov_info_json = get_json_from_url(latest_report_info_url)
  if not latest_cov_info_json:
    logging.error('Could not get the coverage report json from url: %s.',
                  latest_report_info_url)
    return None
  return latest_cov_info_json


def get_target_coverage_report(latest_cov_info, target_name):
  """Get the coverage report for a specific fuzz target.

  Args:
    latest_cov_info: A dict containing a project's latest cov report info.
    target_name: The name of the fuzz target whose coverage is requested.

  Returns:
    The targets coverage json dict or None on failure.
  """
  if 'fuzzer_stats_dir' not in latest_cov_info:
    logging.error('The latest coverage report information did not cointain' \
    '\'fuzzer_stats_dir\' key.')
    return None
  fuzzer_report_url_segment = latest_cov_info['fuzzer_stats_dir']

  # Converting gs:// to http://
  fuzzer_report_url_segment = fuzzer_report_url_segment.replace('gs://', '')
  target_url = fuzz_target.url_join(fuzz_target.GCS_BASE_URL,
                                    fuzzer_report_url_segment,
                                    target_name + '.json')
  return get_json_from_url(target_url)


def get_files_covered_by_target(latest_cov_info, target_name,
                                oss_fuzz_project_base):
  """Gets a list of files covered by the specific fuzz target.

  Args:
    latest_cov_info: A dict containing a project's latest cov report info.
    target_name: The name of the fuzz target whose coverage is requested.
    oss_fuzz_project_base: The location where OSS-Fuzz project is cloned to for
      the projects build.

  Returns:
    A list of files that the fuzzer covers or None.
  """
  if not oss_fuzz_project_base:
    return None
  target_cov = get_target_coverage_report(latest_cov_info, target_name)
  if not target_cov:
    return None
  coverage_per_file = target_cov['data'][0]['files']
  if not coverage_per_file:
    logging.info('No files found in coverage report.')
    return None

  # Cases like curl there is /src/curl and /src/curl_fuzzers/ are handled.
  if not oss_fuzz_project_base.endswith('/'):
    oss_fuzz_project_base += '/'

  affected_file_list = []
  for file in coverage_per_file:
    if file['filename'].startswith(
        oss_fuzz_project_base) and file['summary']['regions']['count']:
      affected_file_list.append(file['filename'].replace(
          oss_fuzz_project_base, ''))
  if not affected_file_list:
    return None
  return affected_file_list


def get_json_from_url(url):
  """Gets a json object from a specified http url.

  Args:
    url: The url of the json to be downloaded.

  Returns:
    Json dict or None on failure.
  """
  try:
    response = urllib.request.urlopen(url)
  except urllib.error.HTTPError:
    logging.error('HTTP error with url %s.', url)
    return None
  try:
    result_json = json.loads(response.read().decode())
  except ValueError as excp:
    logging.error('Loading json from url %s failed with: %s.', url, str(excp))
    return None
  return result_json
=======
def check_fuzzer_build(out_dir):
  """Checks the integrity of the built fuzzers.

  Args:
    out_dir: The directory containing the fuzzer binaries.

  Returns:
    True if fuzzers are correct.
  """
  if not os.path.exists(out_dir):
    logging.error('Invalid out directory: %s.', out_dir)
    return False
  if not os.listdir(out_dir):
    logging.error('No fuzzers found in out directory: %s.', out_dir)
    return False

  command = [
      '--cap-add', 'SYS_PTRACE', '-e', 'FUZZING_ENGINE=' + DEFAULT_ENGINE, '-e',
      'SANITIZER=' + DEFAULT_SANITIZER, '-e',
      'ARCHITECTURE=' + DEFAULT_ARCHITECTURE
  ]
  container = utils.get_container_name()
  if container:
    command += ['-e', 'OUT=' + out_dir, '--volumes-from', container]
  else:
    command += ['-v', '%s:/out' % out_dir]
  command.extend(['-t', 'gcr.io/oss-fuzz-base/base-runner', 'test_all'])
  exit_code = helper.docker_run(command)
  if exit_code:
    logging.error('Check fuzzer build failed.')
    return False
  return True
>>>>>>> 8d905b08


def parse_fuzzer_output(fuzzer_output, out_dir):
  """Parses the fuzzer output from a fuzz target binary.

  Args:
    fuzzer_output: A fuzz target binary output string to be parsed.
    out_dir: The location to store the parsed output files.
  """
  # Get index of key file points.
  for marker in STACKTRACE_TOOL_MARKERS:
    marker_index = fuzzer_output.find(marker)
    if marker_index:
      begin_summary = marker_index
      break

  end_summary = -1
  for marker in STACKTRACE_END_MARKERS:
    marker_index = fuzzer_output.find(marker)
    if marker_index:
      end_summary = marker_index + len(marker)
      break

  if begin_summary is None or end_summary is None:
    return

  summary_str = fuzzer_output[begin_summary:end_summary]
  if not summary_str:
    return

  # Write sections of fuzzer output to specific files.
  summary_file_path = os.path.join(out_dir, 'bug_summary.txt')
  with open(summary_file_path, 'a') as summary_handle:
    summary_handle.write(summary_str)<|MERGE_RESOLUTION|>--- conflicted
+++ resolved
@@ -64,16 +64,13 @@
     '\nExiting',
     'minidump has been written',
 ]
-
-<<<<<<< HEAD
-# The path to get project's latest report json files.
-LATEST_REPORT_INFO_PATH = 'oss-fuzz-coverage/latest_report_info/'
-=======
 #  Default fuzz configuration.
 DEFAULT_ENGINE = 'libfuzzer'
 DEFAULT_SANITIZER = 'address'
 DEFAULT_ARCHITECTURE = 'x86_64'
->>>>>>> 8d905b08
+
+# The path to get project's latest report json files.
+LATEST_REPORT_INFO_PATH = 'oss-fuzz-coverage/latest_report_info/'
 
 # TODO: Turn default logging to WARNING when CIFuzz is stable
 logging.basicConfig(
@@ -217,110 +214,6 @@
   return True, False
 
 
-<<<<<<< HEAD
-def get_latest_cov_report_info(project_name):
-  """Gets latest coverage report info for a specific OSS-Fuzz project from GCS.
-
-  Args:
-    project_name: The name of the relevant OSS-Fuzz project.
-
-  Returns:
-    The projects coverage report info in json dict or None on failure.
-  """
-  latest_report_info_url = fuzz_target.url_join(fuzz_target.GCS_BASE_URL,
-                                                LATEST_REPORT_INFO_PATH,
-                                                project_name + '.json')
-  latest_cov_info_json = get_json_from_url(latest_report_info_url)
-  if not latest_cov_info_json:
-    logging.error('Could not get the coverage report json from url: %s.',
-                  latest_report_info_url)
-    return None
-  return latest_cov_info_json
-
-
-def get_target_coverage_report(latest_cov_info, target_name):
-  """Get the coverage report for a specific fuzz target.
-
-  Args:
-    latest_cov_info: A dict containing a project's latest cov report info.
-    target_name: The name of the fuzz target whose coverage is requested.
-
-  Returns:
-    The targets coverage json dict or None on failure.
-  """
-  if 'fuzzer_stats_dir' not in latest_cov_info:
-    logging.error('The latest coverage report information did not cointain' \
-    '\'fuzzer_stats_dir\' key.')
-    return None
-  fuzzer_report_url_segment = latest_cov_info['fuzzer_stats_dir']
-
-  # Converting gs:// to http://
-  fuzzer_report_url_segment = fuzzer_report_url_segment.replace('gs://', '')
-  target_url = fuzz_target.url_join(fuzz_target.GCS_BASE_URL,
-                                    fuzzer_report_url_segment,
-                                    target_name + '.json')
-  return get_json_from_url(target_url)
-
-
-def get_files_covered_by_target(latest_cov_info, target_name,
-                                oss_fuzz_project_base):
-  """Gets a list of files covered by the specific fuzz target.
-
-  Args:
-    latest_cov_info: A dict containing a project's latest cov report info.
-    target_name: The name of the fuzz target whose coverage is requested.
-    oss_fuzz_project_base: The location where OSS-Fuzz project is cloned to for
-      the projects build.
-
-  Returns:
-    A list of files that the fuzzer covers or None.
-  """
-  if not oss_fuzz_project_base:
-    return None
-  target_cov = get_target_coverage_report(latest_cov_info, target_name)
-  if not target_cov:
-    return None
-  coverage_per_file = target_cov['data'][0]['files']
-  if not coverage_per_file:
-    logging.info('No files found in coverage report.')
-    return None
-
-  # Cases like curl there is /src/curl and /src/curl_fuzzers/ are handled.
-  if not oss_fuzz_project_base.endswith('/'):
-    oss_fuzz_project_base += '/'
-
-  affected_file_list = []
-  for file in coverage_per_file:
-    if file['filename'].startswith(
-        oss_fuzz_project_base) and file['summary']['regions']['count']:
-      affected_file_list.append(file['filename'].replace(
-          oss_fuzz_project_base, ''))
-  if not affected_file_list:
-    return None
-  return affected_file_list
-
-
-def get_json_from_url(url):
-  """Gets a json object from a specified http url.
-
-  Args:
-    url: The url of the json to be downloaded.
-
-  Returns:
-    Json dict or None on failure.
-  """
-  try:
-    response = urllib.request.urlopen(url)
-  except urllib.error.HTTPError:
-    logging.error('HTTP error with url %s.', url)
-    return None
-  try:
-    result_json = json.loads(response.read().decode())
-  except ValueError as excp:
-    logging.error('Loading json from url %s failed with: %s.', url, str(excp))
-    return None
-  return result_json
-=======
 def check_fuzzer_build(out_dir):
   """Checks the integrity of the built fuzzers.
 
@@ -353,7 +246,110 @@
     logging.error('Check fuzzer build failed.')
     return False
   return True
->>>>>>> 8d905b08
+
+
+def get_latest_cov_report_info(project_name):
+  """Gets latest coverage report info for a specific OSS-Fuzz project from GCS.
+
+  Args:
+    project_name: The name of the relevant OSS-Fuzz project.
+
+  Returns:
+    The projects coverage report info in json dict or None on failure.
+  """
+  latest_report_info_url = fuzz_target.url_join(fuzz_target.GCS_BASE_URL,
+                                                LATEST_REPORT_INFO_PATH,
+                                                project_name + '.json')
+  latest_cov_info_json = get_json_from_url(latest_report_info_url)
+  if not latest_cov_info_json:
+    logging.error('Could not get the coverage report json from url: %s.',
+                  latest_report_info_url)
+    return None
+  return latest_cov_info_json
+
+
+def get_target_coverage_report(latest_cov_info, target_name):
+  """Get the coverage report for a specific fuzz target.
+
+  Args:
+    latest_cov_info: A dict containing a project's latest cov report info.
+    target_name: The name of the fuzz target whose coverage is requested.
+
+  Returns:
+    The targets coverage json dict or None on failure.
+  """
+  if 'fuzzer_stats_dir' not in latest_cov_info:
+    logging.error('The latest coverage report information did not cointain' \
+    '\'fuzzer_stats_dir\' key.')
+    return None
+  fuzzer_report_url_segment = latest_cov_info['fuzzer_stats_dir']
+
+  # Converting gs:// to http://
+  fuzzer_report_url_segment = fuzzer_report_url_segment.replace('gs://', '')
+  target_url = fuzz_target.url_join(fuzz_target.GCS_BASE_URL,
+                                    fuzzer_report_url_segment,
+                                    target_name + '.json')
+  return get_json_from_url(target_url)
+
+
+def get_files_covered_by_target(latest_cov_info, target_name,
+                                oss_fuzz_project_base):
+  """Gets a list of files covered by the specific fuzz target.
+
+  Args:
+    latest_cov_info: A dict containing a project's latest cov report info.
+    target_name: The name of the fuzz target whose coverage is requested.
+    oss_fuzz_project_base: The location where OSS-Fuzz project is cloned to for
+      the projects build.
+
+  Returns:
+    A list of files that the fuzzer covers or None.
+  """
+  if not oss_fuzz_project_base:
+    return None
+  target_cov = get_target_coverage_report(latest_cov_info, target_name)
+  if not target_cov:
+    return None
+  coverage_per_file = target_cov['data'][0]['files']
+  if not coverage_per_file:
+    logging.info('No files found in coverage report.')
+    return None
+
+  # Cases like curl there is /src/curl and /src/curl_fuzzers/ are handled.
+  if not oss_fuzz_project_base.endswith('/'):
+    oss_fuzz_project_base += '/'
+
+  affected_file_list = []
+  for file in coverage_per_file:
+    if file['filename'].startswith(
+        oss_fuzz_project_base) and file['summary']['regions']['count']:
+      affected_file_list.append(file['filename'].replace(
+          oss_fuzz_project_base, ''))
+  if not affected_file_list:
+    return None
+  return affected_file_list
+
+
+def get_json_from_url(url):
+  """Gets a json object from a specified http url.
+
+  Args:
+    url: The url of the json to be downloaded.
+
+  Returns:
+    Json dict or None on failure.
+  """
+  try:
+    response = urllib.request.urlopen(url)
+  except urllib.error.HTTPError:
+    logging.error('HTTP error with url %s.', url)
+    return None
+  try:
+    result_json = json.loads(response.read().decode())
+  except ValueError as excp:
+    logging.error('Loading json from url %s failed with: %s.', url, str(excp))
+    return None
+  return result_json
 
 
 def parse_fuzzer_output(fuzzer_output, out_dir):
