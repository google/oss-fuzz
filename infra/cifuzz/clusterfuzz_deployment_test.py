--- conflicted
+++ resolved
@@ -21,11 +21,8 @@
 from pyfakefs import fake_filesystem_unittest
 
 import clusterfuzz_deployment
-<<<<<<< HEAD
+import config_utils
 import docker
-=======
-import config_utils
->>>>>>> 13a076b2
 import test_helpers
 
 # NOTE: This integration test relies on
@@ -70,18 +67,11 @@
 
   @mock.patch('http_utils.download_and_unpack_zip', return_value=True)
   def test_download_corpus(self, mocked_download_and_unpack_zip):
-<<<<<<< HEAD
     """Tests that we can download a corpus for a valid project."""
     result = self.deployment.download_corpus(EXAMPLE_FUZZER)
     self.assertIsNotNone(result)
     expected_corpus_dir = os.path.join(self.deployment.workspace.corpora,
                                        EXAMPLE_FUZZER)
-=======
-    """Tests that download_corpus works for a valid project."""
-    result = self.deployment.download_corpus(EXAMPLE_FUZZER, OUT_DIR)
-    self.assertIsNotNone(result)
-    expected_corpus_dir = os.path.join(OUT_DIR, 'cifuzz-corpus', EXAMPLE_FUZZER)
->>>>>>> 13a076b2
     expected_url = ('https://storage.googleapis.com/example-backup.'
                     'clusterfuzz-external.appspot.com/corpus/libFuzzer/'
                     'example_crash_fuzzer/public.zip')
@@ -89,19 +79,12 @@
     self.assertEqual(call_args, (expected_url, expected_corpus_dir))
 
   @mock.patch('http_utils.download_and_unpack_zip', return_value=False)
-<<<<<<< HEAD
-  def test_download_fail(self, _):
-    """Tests that when downloading fails, None is returned."""
-    corpus_path = self.deployment.download_corpus(EXAMPLE_FUZZER)
-    self.assertIsNone(corpus_path)
-=======
   def test_download_corpus_fail(self, _):
     """Tests that when downloading fails, an empty corpus directory is still
     returned."""
-    corpus_path = self.deployment.download_corpus(EXAMPLE_FUZZER, OUT_DIR)
+    corpus_path = self.deployment.download_corpus(EXAMPLE_FUZZER)
     self.assertEqual(corpus_path, '/out/cifuzz-corpus/example_crash_fuzzer')
     self.assertEqual(os.listdir(corpus_path), [])
->>>>>>> 13a076b2
 
   def test_get_latest_build_name(self):
     """Tests that the latest build name can be retrieved from GCS."""
