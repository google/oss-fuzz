--- conflicted
+++ resolved
@@ -49,14 +49,8 @@
     """
     raise NotImplementedError('Child class must implement method.')
 
-<<<<<<< HEAD
   def download_corpus(self, target_name):
-    """Downloads the corpus for |target_name| from ClusterFuzz to |parent_dir|.
-=======
-  def download_corpus(self, target_name, parent_dir):
-    """Downloads the corpus for |target_name| from ClusterFuzz to a subdirectory
-    of |parent_dir|.
->>>>>>> 13a076b2
+    """Downloads the corpus for |target_name| from ClusterFuzz.
 
     Returns:
       A path to where the OSS-Fuzz build was stored, or None if it wasn't.
@@ -86,26 +80,6 @@
 class ClusterFuzzLite(BaseClusterFuzzDeployment):
   """Class representing a deployment of ClusterFuzzLite."""
 
-<<<<<<< HEAD
-  def download_latest_build(self):
-    logging.info('download_latest_build not implemented for ClusterFuzzLite.')
-
-  def download_corpus(self, target_name):
-    logging.info('download_corpus not implemented for ClusterFuzzLite.')
-
-  def upload_corpus(self, target_name):  # pylint: disable=no-self-use,unused-argument
-    logging.info('upload_corpus not implemented for ClusterFuzzLite.')
-
-  def upload_latest_build(self):
-    """Uploads the latest build to the filestore.
-    Returns:
-      True on success.
-    """
-    logging.info('upload_latest_build not implemented for ClusterFuzzLite.')
-
-  def upload_crashes(self):
-    logging.info('upload_crashes not implemented for ClusterFuzzLite.')
-=======
   BASE_BUILD_NAME = 'cifuzz-build-'
 
   def __init__(self, config):
@@ -187,7 +161,6 @@
       self.filestore.upload_directory(crashes_artifact_name, crashes_dir)
     except Exception as error:  # pylint: disable=broad-except
       logging.error('Failed to upload crashes. Error: %s.', error)
->>>>>>> 13a076b2
 
 
 class OSSFuzz(BaseClusterFuzzDeployment):
@@ -262,14 +235,7 @@
     Returns:
       The local path to to corpus or None if download failed.
     """
-<<<<<<< HEAD
-    corpus_dir = self.get_target_corpus_dir(target_name)
-
-    os.makedirs(corpus_dir, exist_ok=True)
-    # TODO(metzman): Clean up this code.
-=======
     corpus_dir = self.make_empty_corpus_dir(target_name, parent_dir)
->>>>>>> 13a076b2
     project_qualified_fuzz_target_name = target_name
     qualified_name_prefix = self.config.project_name + '_'
     if not target_name.startswith(qualified_name_prefix):
