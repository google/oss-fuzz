--- conflicted
+++ resolved
@@ -44,22 +44,14 @@
 
   def upload_latest_build(self, build_dir):
     """Uploads the latest build to the filestore.
-<<<<<<< HEAD
-
-=======
->>>>>>> 8d313798
     Returns:
       True on success.
     """
     raise NotImplementedError('Child class must implement method.')
 
   def download_corpus(self, target_name, parent_dir):
-<<<<<<< HEAD
     """Downloads the corpus for |target_name| from ClusterFuzz to a subdirectory
     of |parent_dir|.
-=======
-    """Downloads the corpus for |target_name| from ClusterFuzz to |parent_dir|.
->>>>>>> 8d313798
 
     Returns:
       A path to where the OSS-Fuzz build was stored, or None if it wasn't.
@@ -83,18 +75,14 @@
     """Returns the path to the build dir for within |parent_dir|."""
     return os.path.join(parent_dir, self.BUILD_DIR_NAME)
 
-<<<<<<< HEAD
-=======
   def upload_corpus(self, target_name, corpus_dir):  # pylint: disable=no-self-use,unused-argument
     """Uploads the corpus for |target_name| in |corpus_dir| to filestore."""
     raise NotImplementedError('Child class must implement method.')
 
->>>>>>> 8d313798
 
 class ClusterFuzzLite(BaseClusterFuzzDeployment):
   """Class representing a deployment of ClusterFuzzLite."""
 
-<<<<<<< HEAD
   BASE_BUILD_NAME = 'cifuzz-build-'
 
   def __init__(self, config):
@@ -175,16 +163,6 @@
       self.filestore.upload_directory(crashes_artifact_name, crashes_dir)
     except Exception as error:  # pylint: disable=broad-except
       logging.error('Failed to upload crashes. Error: %s.', error)
-=======
-  def download_latest_build(self, parent_dir):
-    logging.info('download_latest_build not implemented for ClusterFuzzLite.')
-
-  def download_corpus(self, target_name, parent_dir):
-    logging.info('download_corpus not implemented for ClusterFuzzLite.')
->>>>>>> 8d313798
-
-  def upload_corpus(self, target_name, corpus_dir):  # pylint: disable=no-self-use,unused-argument
-    logging.info('upload_corpus not implemented for ClusterFuzzLite.')
 
   def upload_latest_build(self, build_dir):
     """Uploads the latest build to the filestore.
@@ -192,9 +170,6 @@
       True on success.
     """
     logging.info('upload_latest_build not implemented for ClusterFuzzLite.')
-
-  def upload_crashes(self, crashes_dir):
-    logging.info('upload_crashes not implemented for ClusterFuzzLite.')
 
 
 class OSSFuzz(BaseClusterFuzzDeployment):
@@ -235,16 +210,8 @@
     """
     build_dir = self.get_build_dir(parent_dir)
     if os.path.exists(build_dir):
-<<<<<<< HEAD
-      # This path is necessary because download_latest_build can be called
-      # multiple times.That is the case because it is called only when we need
-      # to see if a bug is novel, i.e. until we want to check a bug is novel we
-      # don't want to waste time calling this, but therefore this method can be
-      # called if multiple bugs are found.
-=======
       # This function can be called multiple times, don't download the build
       # again.
->>>>>>> 8d313798
       return build_dir
 
     os.makedirs(build_dir, exist_ok=True)
@@ -303,19 +270,10 @@
   """ClusterFuzzDeployment implementation used when there is no deployment of
   ClusterFuzz to use."""
 
-<<<<<<< HEAD
-=======
-class NoClusterFuzzDeployment(BaseClusterFuzzDeployment):
-  """ClusterFuzzDeployment implementation used when there is no deployment of
-  ClusterFuzz to use."""
-
->>>>>>> 8d313798
   def upload_latest_build(self, build_dir):  # pylint: disable=no-self-use,unused-argument
     """Noop Impelementation of upload_latest_build."""
     logging.info('Not uploading latest build because no ClusterFuzz '
                  'deployment.')
-<<<<<<< HEAD
-=======
 
   def upload_corpus(self, target_name, corpus_dir):  # pylint: disable=no-self-use,unused-argument
     """Noop Impelementation of upload_corpus."""
@@ -328,76 +286,6 @@
   def download_corpus(self, target_name, parent_dir):  # pylint: disable=no-self-use,unused-argument
     """Noop Impelementation of download_corpus."""
     logging.info('Not downloading corpus because no ClusterFuzz deployment.')
-
-  def download_latest_build(self, parent_dir):  # pylint: disable=no-self-use,unused-argument
-    """Noop Impelementation of download_latest_build."""
-    logging.info('Not downloading build because no ClusterFuzz deployment.')
-
-
-def download_url(url, filename, num_attempts=3):
-  """Downloads the file located at |url|, using HTTP to |filename|.
->>>>>>> 8d313798
-
-  def upload_corpus(self, target_name, corpus_dir):  # pylint: disable=no-self-use,unused-argument
-    """Noop Impelementation of upload_corpus."""
-    logging.info('Not uploading corpus because no ClusterFuzz deployment.')
-
-  def upload_crashes(self, crashes_dir):  # pylint: disable=no-self-use,unused-argument
-    """Noop Impelementation of upload_crashes."""
-    logging.info('Not uploading crashes because no ClusterFuzz deployment.')
-
-<<<<<<< HEAD
-  def download_corpus(self, target_name, parent_dir):  # pylint: disable=no-self-use,unused-argument
-    """Noop Impelementation of download_corpus."""
-    logging.info('Not downloading corpus because no ClusterFuzz deployment.')
-=======
-  # Don't use retry wrapper since we don't want this to raise any exceptions.
-  for _ in range(num_attempts):
-    try:
-      urllib.request.urlretrieve(url, filename)
-      return True
-    except urllib.error.HTTPError:
-      # In these cases, retrying probably wont work since the error probably
-      # means there is nothing at the URL to download.
-      logging.error('Unable to download from: %s.', url)
-      return False
-    except ConnectionResetError:
-      # These errors are more likely to be transient. Retry.
-      pass
-    time.sleep(sleep_time)
-
-  logging.error('Failed to download %s, %d times.', url, num_attempts)
-
-  return False
-
-
-def download_and_unpack_zip(url, extract_directory):
-  """Downloads and unpacks a zip file from an HTTP URL.
-
-  Args:
-    url: A url to the zip file to be downloaded and unpacked.
-    extract_directory: The path where the zip file should be extracted to.
-
-  Returns:
-    True on success.
-  """
-  if not os.path.exists(extract_directory):
-    logging.error('Extract directory: %s does not exist.', extract_directory)
-    return False
-
-  # Gives the temporary zip file a unique identifier in the case that
-  # that download_and_unpack_zip is done in parallel.
-  with tempfile.NamedTemporaryFile(suffix='.zip') as tmp_file:
-    if not download_url(url, tmp_file.name):
-      return False
-
-    try:
-      with zipfile.ZipFile(tmp_file.name, 'r') as zip_file:
-        zip_file.extractall(extract_directory)
-    except zipfile.BadZipFile:
-      logging.error('Error unpacking zip from %s. Bad Zipfile.', url)
-      return False
->>>>>>> 8d313798
 
   def download_latest_build(self, parent_dir):  # pylint: disable=no-self-use,unused-argument
     """Noop Impelementation of download_latest_build."""
