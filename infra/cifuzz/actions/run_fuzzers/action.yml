# action.yml
name: 'run-fuzzers'
description: 'Runs fuzz target binaries for a specified length of time.'
inputs:
  oss-fuzz-project-name:
    description: 'The OSS-Fuzz project name.'
    required: true
  language:
    description: 'Programming language project is written in.'
    required: false
    default: 'c++'
  fuzz-seconds:
    description: 'The total time allotted for fuzzing in seconds.'
    required: true
    default: 600
  dry-run:
    description: 'If set, run the action without actually reporting a failure.'
    default: false
  sanitizer:
    description: 'The sanitizer to run the fuzzers with.'
    default: 'address'
  build-integration-path:
    description: "The path to the the project's build integration."
    required: false
  run-fuzzers-mode:
    description: |
      The mode to run the fuzzers with ("ci" or "batch").
      "ci" is for fuzzing a pull request or commit.
      "batch" is for non-interactive fuzzing of an entire project.
      "batch" is in alpha and should not be used in production.
    required: false
    default: 'ci'
  github-token:
<<<<<<< HEAD
    description: "Token for GitHub API."
=======
    description: |
      Token for GitHub API. WARNING: THIS SHOULD NOT BE USED IN PRODUCTION YET
      You should use "secrets.GITHUB_TOKEN" in your workflow file, do not
      hardcode the token.
      TODO(https://github.com/google/oss-fuzz/pull/5841#discussion_r639393361):
      Document locking this down.
>>>>>>> 8c4ad095
    required: false
runs:
  using: 'docker'
  image: '../../../run_fuzzers.Dockerfile'
  env:
    OSS_FUZZ_PROJECT_NAME: ${{ inputs.oss-fuzz-project-name }}
    LANGUAGE: ${{ inputs.language }}
    FUZZ_SECONDS: ${{ inputs.fuzz-seconds }}
    DRY_RUN: ${{ inputs.dry-run}}
    SANITIZER: ${{ inputs.sanitizer }}
    RUN_FUZZERS_MODE: ${{ inputs.run-fuzzers-mode }}
    # TODO(metzman): Even though this param is used for building, it's needed
    # for running because we use it to distinguish OSS-Fuzz from non-OSS-Fuzz.
    # We should do something explicit instead.
    BUILD_INTEGRATION_PATH: ${{ inputs.build-integration-path }}
    GITHUB_TOKEN: ${{ inputs.github-token }}
    LOW_DISK_SPACE: 'True'<|MERGE_RESOLUTION|>--- conflicted
+++ resolved
@@ -31,16 +31,12 @@
     required: false
     default: 'ci'
   github-token:
-<<<<<<< HEAD
-    description: "Token for GitHub API."
-=======
     description: |
       Token for GitHub API. WARNING: THIS SHOULD NOT BE USED IN PRODUCTION YET
       You should use "secrets.GITHUB_TOKEN" in your workflow file, do not
       hardcode the token.
       TODO(https://github.com/google/oss-fuzz/pull/5841#discussion_r639393361):
       Document locking this down.
->>>>>>> 8c4ad095
     required: false
 runs:
   using: 'docker'
