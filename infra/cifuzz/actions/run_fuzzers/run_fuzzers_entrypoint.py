--- conflicted
+++ resolved
@@ -46,22 +46,14 @@
     FUZZ_SECONDS: The length of time in seconds that fuzzers are to be run.
     GITHUB_WORKSPACE: The shared volume directory where input artifacts are.
     DRY_RUN: If true, no failures will surface.
-<<<<<<< HEAD
-    PROJECT_NAME: The name of the relevant OSS-Fuzz project.
-=======
     OSS_FUZZ_PROJECT_NAME: The name of the relevant OSS-Fuzz project.
->>>>>>> bc14f9ea
 
   Returns:
     0 on success or 1 on Failure.
   """
   fuzz_seconds = int(os.environ.get('FUZZ_SECONDS', 600))
   workspace = os.environ.get('GITHUB_WORKSPACE')
-<<<<<<< HEAD
-  project_name = os.environ.get('PROJECT_NAME', None)
-=======
   oss_fuzz_project_name = os.environ.get('OSS_FUZZ_PROJECT_NAME')
->>>>>>> bc14f9ea
   # Check if failures should not be reported.
   dry_run = (os.environ.get('DRY_RUN').lower() == 'true')
 
@@ -81,14 +73,9 @@
   if not workspace:
     logging.error('This script needs to be run in the Github action context.')
     return error_code
-
   # Run the specified project's fuzzers from the build.
   run_status, bug_found = cifuzz.run_fuzzers(fuzz_seconds, workspace,
-<<<<<<< HEAD
-                                             project_name)
-=======
                                              oss_fuzz_project_name)
->>>>>>> bc14f9ea
   if not run_status:
     logging.error('Error occured while running in workspace %s.', workspace)
     return error_code
