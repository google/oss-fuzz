# Copyright 2021 Google LLC
#
# Licensed under the Apache License, Version 2.0 (the "License");
# you may not use this file except in compliance with the License.
# You may obtain a copy of the License at
#
#      http://www.apache.org/licenses/LICENSE-2.0
#
# Unless required by applicable law or agreed to in writing, software
# distributed under the License is distributed on an "AS IS" BASIS,
# WITHOUT WARRANTIES OR CONDITIONS OF ANY KIND, either express or implied.
# See the License for the specific language governing permissions and
# limitations under the License.
"""Tests for github_actions."""
import os
import sys
import tarfile
import tempfile
import unittest
from unittest import mock

# pylint: disable=wrong-import-position
INFRA_DIR = os.path.dirname(
    os.path.dirname(os.path.dirname(os.path.dirname(
        os.path.abspath(__file__)))))
sys.path.append(INFRA_DIR)

from filestore import github_actions
import test_helpers

# pylint: disable=protected-access,no-self-use


class GithubActionsFilestoreTest(unittest.TestCase):
  """Tests for GithubActionsFilestore."""

  def setUp(self):
    test_helpers.patch_environ(self)
    self.github_token = 'example githubtoken'

  def _get_expected_http_headers(self):
    return {
        'Authorization': 'token {token}'.format(token=self.github_token),
        'Accept': 'application/vnd.github.v3+json',
    }

  @mock.patch('filestore.github_actions.github_api.list_artifacts')
  def test_list_artifacts(self, mocked_list_artifacts):
    """Tests that _list_artifacts works as intended."""
    owner = 'exampleowner'
    repo = 'examplerepo'
    os.environ['GITHUB_REPOSITORY'] = '{owner}/{repo}'.format(owner=owner,
                                                              repo=repo)
    config = test_helpers.create_run_config(github_token=self.github_token)
    filestore = github_actions.GithubActionsFilestore(config)
    filestore._list_artifacts()
    mocked_list_artifacts.assert_called_with(owner, repo,
                                             self._get_expected_http_headers())

  @mock.patch('logging.warning')
  @mock.patch('filestore.github_actions.GithubActionsFilestore._list_artifacts',
              return_value=None)
  @mock.patch('filestore.github_actions.github_api.find_artifact',
              return_value=None)
  def test_download_latest_build_no_artifact(self, _, __, mocked_warning):
    """Tests that download_latest_build returns None and doesn't exception when
    find_artifact can't find an artifact."""
    config = test_helpers.create_run_config(github_token=self.github_token)
    filestore = github_actions.GithubActionsFilestore(config)
    name = 'build-name'
    build_dir = 'build-dir'
    self.assertIsNone(filestore.download_latest_build(name, build_dir))
    mocked_warning.assert_called_with('Could not download artifact: %s.',
                                      'cifuzz-' + name)

  @mock.patch('logging.warning')
  @mock.patch('filestore.github_actions.GithubActionsFilestore._list_artifacts',
              return_value=None)
  @mock.patch('filestore.github_actions.github_api.find_artifact',
              return_value=None)
  def test_download_corpus_no_artifact(self, _, __, mocked_warning):
    """Tests that download_corpus_build returns None and doesn't exception when
    find_artifact can't find an artifact."""
    config = test_helpers.create_run_config(github_token=self.github_token)
    filestore = github_actions.GithubActionsFilestore(config)
    name = 'corpus-name'
    dst_dir = 'corpus-dir'
    self.assertFalse(filestore.download_corpus(name, dst_dir))
<<<<<<< HEAD
    mocked_warning.assert_called_with('Could not download artifact: %s.',
                                      'cifuzz-' + name)
=======
    mocked_warning.assert_called_with('Could not download artifact: %s.', name)


class TarDirectoryTest(unittest.TestCase):
  """Tests for tar_directory."""

  def test_tar_directory(self):
    """Tests that tar_directory writes the archive to the correct location and
    archives properly."""
    with tempfile.TemporaryDirectory() as temp_dir:
      archive_path = os.path.join(temp_dir, 'myarchive.tar')
      archived_dir = os.path.join(temp_dir, 'toarchive')
      os.mkdir(archived_dir)
      archived_filename = 'file1'
      archived_file_path = os.path.join(archived_dir, archived_filename)
      with open(archived_file_path, 'w') as file_handle:
        file_handle.write('hi')
      github_actions.tar_directory(archived_dir, archive_path)
      self.assertTrue(os.path.exists(archive_path))

      # Now check it archives correctly.
      unpacked_directory = os.path.join(temp_dir, 'unpacked')
      with tarfile.TarFile(archive_path) as artifact_tarfile:
        artifact_tarfile.extractall(unpacked_directory)
      unpacked_archived_file_path = os.path.join(unpacked_directory,
                                                 archived_filename)
      self.assertTrue(os.path.exists(unpacked_archived_file_path))
>>>>>>> 6baa5e3e
<|MERGE_RESOLUTION|>--- conflicted
+++ resolved
@@ -86,11 +86,8 @@
     name = 'corpus-name'
     dst_dir = 'corpus-dir'
     self.assertFalse(filestore.download_corpus(name, dst_dir))
-<<<<<<< HEAD
     mocked_warning.assert_called_with('Could not download artifact: %s.',
                                       'cifuzz-' + name)
-=======
-    mocked_warning.assert_called_with('Could not download artifact: %s.', name)
 
 
 class TarDirectoryTest(unittest.TestCase):
@@ -116,5 +113,4 @@
         artifact_tarfile.extractall(unpacked_directory)
       unpacked_archived_file_path = os.path.join(unpacked_directory,
                                                  archived_filename)
-      self.assertTrue(os.path.exists(unpacked_archived_file_path))
->>>>>>> 6baa5e3e
+      self.assertTrue(os.path.exists(unpacked_archived_file_path))