--- conflicted
+++ resolved
@@ -143,10 +143,7 @@
 
   def download_coverage(self, name, dst_directory):
     """Downloads the latest project coverage report."""
-<<<<<<< HEAD
     return self._download_artifact(self.COVERAGE_PREFIX + name, dst_directory)
-=======
-    return self._download_artifact(name, dst_directory)
 
 
 def _raw_upload_directory(name, directory):
@@ -158,5 +155,4 @@
     for file_path in curr_file_paths:
       artifact_paths.append(os.path.join(root, file_path))
   logging.debug('Artifact paths: %s.', artifact_paths)
-  return artifact_client.upload_artifact(name, artifact_paths, directory)
->>>>>>> b2b06a94
+  return artifact_client.upload_artifact(name, artifact_paths, directory)