# Copyright 2020 Google LLC
#
# Licensed under the Apache License, Version 2.0 (the "License");
# you may not use this file except in compliance with the License.
# You may obtain a copy of the License at
#
#      http://www.apache.org/licenses/LICENSE-2.0
#
# Unless required by applicable law or agreed to in writing, software
# distributed under the License is distributed on an "AS IS" BASIS,
# WITHOUT WARRANTIES OR CONDITIONS OF ANY KIND, either express or implied.
# See the License for the specific language governing permissions and
# limitations under the License.
"""Test the functionality of the cifuzz module's functions:
1. Building fuzzers.
2. Running fuzzers.
"""
import json
import os
import pickle
import shutil
import sys
import tempfile
import unittest
import unittest.mock

# pylint: disable=wrong-import-position
sys.path.append(os.path.dirname(os.path.dirname(os.path.abspath(__file__))))
import cifuzz
import fuzz_target

# NOTE: This integration test relies on
# https://github.com/google/oss-fuzz/tree/master/projects/example project.
EXAMPLE_PROJECT = 'example'

# Location of files used for testing.
TEST_FILES_PATH = os.path.join(os.path.dirname(os.path.abspath(__file__)),
                               'test_files')

# An example fuzzer that triggers an crash.
# Binary is a copy of the example project's do_stuff_fuzzer and can be
# generated by running "python3 infra/helper.py build_fuzzers example".
EXAMPLE_CRASH_FUZZER = 'example_crash_fuzzer'

# An example fuzzer that does not trigger a crash.
# Binary is a modified version of example project's do_stuff_fuzzer. It is
# created by removing the bug in my_api.cpp.
EXAMPLE_NOCRASH_FUZZER = 'example_nocrash_fuzzer'

# A fuzzer to be built in build_fuzzers integration tests.
EXAMPLE_BUILD_FUZZER = 'do_stuff_fuzzer'


class BuildFuzzersIntegrationTest(unittest.TestCase):
  """Test build_fuzzers function in the utils module."""

  def test_valid_commit(self):
    """Test building fuzzers with valid inputs."""
    with tempfile.TemporaryDirectory() as tmp_dir:
      out_path = os.path.join(tmp_dir, 'out')
      os.mkdir(out_path)
      self.assertTrue(
          cifuzz.build_fuzzers(
              EXAMPLE_PROJECT,
              'oss-fuzz',
              tmp_dir,
              commit_sha='0b95fe1039ed7c38fea1f97078316bfc1030c523'))
      self.assertTrue(
          os.path.exists(os.path.join(out_path, EXAMPLE_BUILD_FUZZER)))

  def test_valid_pull_request(self):
    """Test building fuzzers with valid pull request."""
    with tempfile.TemporaryDirectory() as tmp_dir:
      out_path = os.path.join(tmp_dir, 'out')
      os.mkdir(out_path)
      self.assertTrue(
          cifuzz.build_fuzzers(EXAMPLE_PROJECT,
                               'oss-fuzz',
                               tmp_dir,
                               pr_ref='refs/pull/1757/merge'))
      self.assertTrue(
          os.path.exists(os.path.join(out_path, EXAMPLE_BUILD_FUZZER)))

  def test_invalid_pull_request(self):
    """Test building fuzzers with invalid pull request."""
    with tempfile.TemporaryDirectory() as tmp_dir:
      out_path = os.path.join(tmp_dir, 'out')
      os.mkdir(out_path)
      self.assertFalse(
          cifuzz.build_fuzzers(EXAMPLE_PROJECT,
                               'oss-fuzz',
                               tmp_dir,
                               pr_ref='ref-1/merge'))

  def test_invalid_project_name(self):
    """Test building fuzzers with invalid project name."""
    with tempfile.TemporaryDirectory() as tmp_dir:
      self.assertFalse(
          cifuzz.build_fuzzers(
              'not_a_valid_project',
              'oss-fuzz',
              tmp_dir,
              commit_sha='0b95fe1039ed7c38fea1f97078316bfc1030c523'))

  def test_invalid_repo_name(self):
    """Test building fuzzers with invalid repo name."""
    with tempfile.TemporaryDirectory() as tmp_dir:
      self.assertFalse(
          cifuzz.build_fuzzers(
              EXAMPLE_PROJECT,
              'not-real-repo',
              tmp_dir,
              commit_sha='0b95fe1039ed7c38fea1f97078316bfc1030c523'))

  def test_invalid_commit_sha(self):
    """Test building fuzzers with invalid commit SHA."""
    with tempfile.TemporaryDirectory() as tmp_dir:
      with self.assertRaises(AssertionError):
        cifuzz.build_fuzzers(EXAMPLE_PROJECT,
                             'oss-fuzz',
                             tmp_dir,
                             commit_sha='')

  def test_invalid_workspace(self):
    """Test building fuzzers with invalid workspace."""
    self.assertFalse(
        cifuzz.build_fuzzers(
            EXAMPLE_PROJECT,
            'oss-fuzz',
            'not/a/dir',
            commit_sha='0b95fe1039ed7c38fea1f97078316bfc1030c523',
        ))


class RunFuzzersIntegrationTest(unittest.TestCase):
  """Test build_fuzzers function in the cifuzz module."""

  def tearDown(self):
    """Remove any existing crashes and test files."""
    out_dir = os.path.join(TEST_FILES_PATH, 'out')
    for out_file in os.listdir(out_dir):
      out_path = os.path.join(out_dir, out_file)
      #pylint: disable=consider-using-in
      if out_file == EXAMPLE_CRASH_FUZZER or out_file == EXAMPLE_NOCRASH_FUZZER:
        continue
      if os.path.isdir(out_path):
        shutil.rmtree(out_path)
      else:
        os.remove(out_path)

  def test_new_bug_found(self):
    """Test run_fuzzers with a valid build."""
    # Set the first return value to True, then the second to False to
    # emulate a bug existing in the current PR but not on the downloaded
    # OSS-Fuzz build.
    with unittest.mock.patch.object(fuzz_target.FuzzTarget,
                                    'is_reproducible',
                                    side_effect=[True, False]):
      run_success, bug_found = cifuzz.run_fuzzers(10, TEST_FILES_PATH,
                                                  EXAMPLE_PROJECT)
      build_dir = os.path.join(TEST_FILES_PATH, 'out', 'oss_fuzz_latest')
      self.assertTrue(os.path.exists(build_dir))
      self.assertNotEqual(0, len(os.listdir(build_dir)))
      self.assertTrue(run_success)
      self.assertTrue(bug_found)

  def test_old_bug_found(self):
    """Test run_fuzzers with a bug found in OSS-Fuzz before."""
    with unittest.mock.patch.object(fuzz_target.FuzzTarget,
                                    'is_reproducible',
                                    side_effect=[True, True]):
      run_success, bug_found = cifuzz.run_fuzzers(10, TEST_FILES_PATH,
                                                  EXAMPLE_PROJECT)
      build_dir = os.path.join(TEST_FILES_PATH, 'out', 'oss_fuzz_latest')
      self.assertTrue(os.path.exists(build_dir))
      self.assertNotEqual(0, len(os.listdir(build_dir)))
      self.assertTrue(run_success)
      self.assertFalse(bug_found)

  def test_invalid_build(self):
    """Test run_fuzzers with an invalid build."""
    with tempfile.TemporaryDirectory() as tmp_dir:
      out_path = os.path.join(tmp_dir, 'out')
      os.mkdir(out_path)
      run_success, bug_found = cifuzz.run_fuzzers(10, tmp_dir, EXAMPLE_PROJECT)
    self.assertFalse(run_success)
    self.assertFalse(bug_found)

  def test_invalid_fuzz_seconds(self):
    """Tests run_fuzzers with an invalid fuzz seconds."""
    with tempfile.TemporaryDirectory() as tmp_dir:
      out_path = os.path.join(tmp_dir, 'out')
      os.mkdir(out_path)
      run_success, bug_found = cifuzz.run_fuzzers(0, tmp_dir, EXAMPLE_PROJECT)
    self.assertFalse(run_success)
    self.assertFalse(bug_found)

  def test_invalid_out_dir(self):
    """Tests run_fuzzers with an invalid out directory."""
    run_success, bug_found = cifuzz.run_fuzzers(100, 'not/a/valid/path',
                                                EXAMPLE_PROJECT)
    self.assertFalse(run_success)
    self.assertFalse(bug_found)


class ParseOutputUnitTest(unittest.TestCase):
  """Test parse_fuzzer_output function in the cifuzz module."""

  def test_parse_valid_output(self):
    """Checks that the parse fuzzer output can correctly parse output."""
    test_output_path = os.path.join(TEST_FILES_PATH,
                                    'example_crash_fuzzer_output.txt')
    test_summary_path = os.path.join(TEST_FILES_PATH, 'bug_summary_example.txt')
    with tempfile.TemporaryDirectory() as tmp_dir:
      with open(test_output_path, 'r') as test_fuzz_output:
        cifuzz.parse_fuzzer_output(test_fuzz_output.read(), tmp_dir)
      result_files = ['bug_summary.txt']
      self.assertCountEqual(os.listdir(tmp_dir), result_files)

      # Compare the bug summaries.
      with open(os.path.join(tmp_dir, 'bug_summary.txt'), 'r') as bug_summary:
        detected_summary = bug_summary.read()
      with open(os.path.join(test_summary_path), 'r') as bug_summary:
        real_summary = bug_summary.read()
      self.assertEqual(detected_summary, real_summary)

  def test_parse_invalid_output(self):
    """Checks that no files are created when an invalid input was given."""
    with tempfile.TemporaryDirectory() as tmp_dir:
      cifuzz.parse_fuzzer_output('not a valid output_string', tmp_dir)
      self.assertEqual(len(os.listdir(tmp_dir)), 0)


class CheckFuzzerBuildUnitTest(unittest.TestCase):
  """Tests the check_fuzzer_build function in the cifuzz module."""

  def test_correct_fuzzer_build(self):
    """Checks check_fuzzer_build function returns True for valid fuzzers."""
    test_fuzzer_dir = os.path.join(TEST_FILES_PATH, 'out')
    self.assertTrue(cifuzz.check_fuzzer_build(test_fuzzer_dir))

  def test_not_a_valid_fuzz_path(self):
    """Tests that False is returned when a bad path is given."""
    self.assertFalse(cifuzz.check_fuzzer_build('not/a/valid/path'))

  def test_not_a_valid_fuzzer(self):
    """Checks a directory that exists but does not have fuzzers is False."""
    self.assertFalse(cifuzz.check_fuzzer_build(TEST_FILES_PATH))


class GetFilesCoveredByTargetUnitTest(unittest.TestCase):
  """Test to get the files covered by a fuzz target in the cifuzz module."""

  example_cov_json = 'example_curl_cov.json'
  example_fuzzer_cov_json = 'example_curl_fuzzer_cov.json'
  example_fuzzer = 'curl_fuzzer'
  example_curl_file_list = 'example_curl_file_list'

  def setUp(self):
    with open(os.path.join(TEST_FILES_PATH, self.example_cov_json),
              'r') as file:
      self.proj_cov_report_example = json.loads(file.read())
    with open(os.path.join(TEST_FILES_PATH, self.example_fuzzer_cov_json),
              'r') as file:
      self.fuzzer_cov_report_example = json.loads(file.read())

  def test_valid_target(self):
    """Tests that covered files can be retrieved from a coverage report."""

    with unittest.mock.patch.object(
        cifuzz,
        'get_target_coverage_report',
        return_value=self.fuzzer_cov_report_example):
      file_list = cifuzz.get_files_covered_by_target(
          self.proj_cov_report_example, self.example_fuzzer, '/src/curl')

    with open(os.path.join(TEST_FILES_PATH, 'example_curl_file_list'),
              'rb') as file_handle:
      true_files_list = pickle.load(file_handle)
    self.assertCountEqual(file_list, true_files_list)

  def test_invalid_target(self):
    """Test asserts an invalid fuzzer returns None."""
    self.assertIsNone(
        cifuzz.get_files_covered_by_target(self.proj_cov_report_example,
                                           'not-a-fuzzer', '/src/curl'))
    self.assertIsNone(
        cifuzz.get_files_covered_by_target(self.proj_cov_report_example, '',
                                           '/src/curl'))

  def test_invalid_project_build_dir(self):
    """Test asserts an invalid build dir returns None."""
    self.assertIsNone(
        cifuzz.get_files_covered_by_target(self.proj_cov_report_example,
                                           self.example_fuzzer, '/no/pe'))
    self.assertIsNone(
        cifuzz.get_files_covered_by_target(self.proj_cov_report_example,
                                           self.example_fuzzer, ''))


class GetTargetCoverageReporUnitTest(unittest.TestCase):
  """Test get_target_coverage_report function in the cifuzz module."""

  example_cov_json = 'example_curl_cov.json'
  example_fuzzer = 'curl_fuzzer'

  def setUp(self):
    with open(os.path.join(TEST_FILES_PATH, self.example_cov_json),
              'r') as file:
      self.cov_exmp = json.loads(file.read())

  def test_valid_target(self):
    """Test a target's coverage report can be downloaded and parsed."""
    with unittest.mock.patch.object(cifuzz,
                                    'get_json_from_url',
                                    return_value='{}') as mock_get_json:
      cifuzz.get_target_coverage_report(self.cov_exmp, self.example_fuzzer)
      (url,), _ = mock_get_json.call_args
      self.assertEqual(
          'https://storage.googleapis.com/oss-fuzz-coverage/'
          'curl/fuzzer_stats/20200226/curl_fuzzer.json', url)

  def test_invalid_target(self):
    """Test an invalid target coverage report will be None."""
    self.assertIsNone(
        cifuzz.get_target_coverage_report(self.cov_exmp, 'not-valid-target'))
    self.assertIsNone(cifuzz.get_target_coverage_report(self.cov_exmp, ''))

  def test_invalid_project_json(self):
    """Test a project json coverage report will be None."""
    self.assertIsNone(
        cifuzz.get_target_coverage_report('not-a-proj', self.example_fuzzer))
    self.assertIsNone(cifuzz.get_target_coverage_report('',
                                                        self.example_fuzzer))


class GetLatestCoverageReportUnitTest(unittest.TestCase):
  """Test get_latest_cov_report_info function in the cifuzz module."""

  test_project = 'curl'

  def test_get_valid_project(self):
    """Tests that a project's coverage report can be downloaded and parsed.

    NOTE: This test relies on the test_project repo's coverage report.
    Example was not used because it has no coverage reports.
    """
    with unittest.mock.patch.object(cifuzz,
                                    'get_json_from_url',
                                    return_value='{}') as mock_fun:

      cifuzz.get_latest_cov_report_info(self.test_project)
      (url,), _ = mock_fun.call_args
      self.assertEqual(
          'https://storage.googleapis.com/oss-fuzz-coverage/'
          'latest_report_info/curl.json', url)

  def test_get_invalid_project(self):
    """Tests a project's coverage report will return None if bad project."""
    self.assertIsNone(cifuzz.get_latest_cov_report_info('not-a-proj'))
    self.assertIsNone(cifuzz.get_latest_cov_report_info(''))


class KeepAffectedFuzzersUnitTest(unittest.TestCase):
  """Test the keep_affected_fuzzer method in the CIFuzz module."""

  test_fuzzer_1 = os.path.join(TEST_FILES_PATH, 'out', 'example_crash_fuzzer')
  test_fuzzer_2 = os.path.join(TEST_FILES_PATH, 'out', 'example_nocrash_fuzzer')
  example_file_changed = 'test.txt'

  def test_keeping_fuzzer_w_no_coverage(self):
    """Tests that a specific fuzzer is kept if it is deemed affected."""
    with tempfile.TemporaryDirectory() as tmp_dir, unittest.mock.patch.object(
        cifuzz, 'get_latest_cov_report_info', return_value=1):
      shutil.copy(self.test_fuzzer_1, tmp_dir)
      shutil.copy(self.test_fuzzer_2, tmp_dir)
      with unittest.mock.patch.object(cifuzz,
                                      'get_files_covered_by_target',
                                      side_effect=[[self.example_file_changed],
                                                   None]):
<<<<<<< HEAD
        cifuzz.keep_affected_fuzzers(EXAMPLE_PROJECT, tmp_dir,
                                     [self.example_file_changed], '')
        self.assertEqual(2, len(os.listdir(tmp_dir)))

  def test_keeping_specific_fuzzer(self):
    """Tests that a specific fuzzer is kept if it is deemed affected."""
    with tempfile.TemporaryDirectory() as tmp_dir, unittest.mock.patch.object(
        cifuzz, 'get_latest_cov_report_info', return_value=1):
      shutil.copy(self.test_fuzzer_1, tmp_dir)
      shutil.copy(self.test_fuzzer_2, tmp_dir)
      with unittest.mock.patch.object(cifuzz,
                                      'get_files_covered_by_target',
                                      side_effect=[[self.example_file_changed],
                                                   ['not/a/real/file']]):
        cifuzz.keep_affected_fuzzers(EXAMPLE_PROJECT, tmp_dir,
                                     [self.example_file_changed], '')
=======
        cifuzz.remove_unaffected_fuzzers(EXAMPLE_PROJECT, tmp_dir,
                                         [self.example_file_changed], '')
>>>>>>> 90116c63
        self.assertEqual(1, len(os.listdir(tmp_dir)))

  def test_no_fuzzers_kept_fuzzer(self):
    """Tests that if there is no affected then all fuzzers are kept."""
    with tempfile.TemporaryDirectory() as tmp_dir, unittest.mock.patch.object(
        cifuzz, 'get_latest_cov_report_info', return_value=1):
      shutil.copy(self.test_fuzzer_1, tmp_dir)
      shutil.copy(self.test_fuzzer_2, tmp_dir)
      with unittest.mock.patch.object(cifuzz,
                                      'get_files_covered_by_target',
                                      side_effect=[None, None]):
        cifuzz.remove_unaffected_fuzzers(EXAMPLE_PROJECT, tmp_dir,
                                         [self.example_file_changed], '')
        self.assertEqual(2, len(os.listdir(tmp_dir)))

  def test_both_fuzzers_kept_fuzzer(self):
    """Tests that if both fuzzers are affected then both fuzzers are kept."""
    with tempfile.TemporaryDirectory() as tmp_dir, unittest.mock.patch.object(
        cifuzz, 'get_latest_cov_report_info', return_value=1):
      shutil.copy(self.test_fuzzer_1, tmp_dir)
      shutil.copy(self.test_fuzzer_2, tmp_dir)
      with unittest.mock.patch.object(
          cifuzz,
          'get_files_covered_by_target',
          side_effect=[self.example_file_changed, self.example_file_changed]):
        cifuzz.remove_unaffected_fuzzers(EXAMPLE_PROJECT, tmp_dir,
                                         [self.example_file_changed], '')
        self.assertEqual(2, len(os.listdir(tmp_dir)))


if __name__ == '__main__':
  unittest.main()<|MERGE_RESOLUTION|>--- conflicted
+++ resolved
@@ -378,8 +378,7 @@
                                       'get_files_covered_by_target',
                                       side_effect=[[self.example_file_changed],
                                                    None]):
-<<<<<<< HEAD
-        cifuzz.keep_affected_fuzzers(EXAMPLE_PROJECT, tmp_dir,
+        cifuzz.remove_unaffected_fuzzers(EXAMPLE_PROJECT, tmp_dir,
                                      [self.example_file_changed], '')
         self.assertEqual(2, len(os.listdir(tmp_dir)))
 
@@ -393,12 +392,8 @@
                                       'get_files_covered_by_target',
                                       side_effect=[[self.example_file_changed],
                                                    ['not/a/real/file']]):
-        cifuzz.keep_affected_fuzzers(EXAMPLE_PROJECT, tmp_dir,
+        cifuzz.remove_unaffected_fuzzers(EXAMPLE_PROJECT, tmp_dir,
                                      [self.example_file_changed], '')
-=======
-        cifuzz.remove_unaffected_fuzzers(EXAMPLE_PROJECT, tmp_dir,
-                                         [self.example_file_changed], '')
->>>>>>> 90116c63
         self.assertEqual(1, len(os.listdir(tmp_dir)))
 
   def test_no_fuzzers_kept_fuzzer(self):
