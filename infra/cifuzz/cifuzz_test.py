# Copyright 2020 Google LLC
#
# Licensed under the Apache License, Version 2.0 (the "License");
# you may not use this file except in compliance with the License.
# You may obtain a copy of the License at
#
#      http://www.apache.org/licenses/LICENSE-2.0
#
# Unless required by applicable law or agreed to in writing, software
# distributed under the License is distributed on an "AS IS" BASIS,
# WITHOUT WARRANTIES OR CONDITIONS OF ANY KIND, either express or implied.
# See the License for the specific language governing permissions and
# limitations under the License.
"""Test the functionality of the cifuzz module's functions:
1. Building fuzzers.
2. Running fuzzers.
"""

import os
import sys
import tempfile
import unittest
import unittest.mock

# pylint: disable=wrong-import-position
sys.path.append(os.path.dirname(os.path.dirname(os.path.abspath(__file__))))
import cifuzz
import fuzz_target

# NOTE: This integration test relies on
# https://github.com/google/oss-fuzz/tree/master/projects/example project
EXAMPLE_PROJECT = 'example'


class BuildFuzzersIntegrationTest(unittest.TestCase):
  """Test build_fuzzers function in the utils module."""

  def test_valid_commit(self):
    """Test building fuzzers with valid inputs."""
    with tempfile.TemporaryDirectory() as tmp_dir:
      out_path = os.path.join(tmp_dir, 'out')
      os.mkdir(out_path)
      self.assertTrue(
          cifuzz.build_fuzzers(
              EXAMPLE_PROJECT,
              'oss-fuzz',
              tmp_dir,
              commit_sha='0b95fe1039ed7c38fea1f97078316bfc1030c523'))
      self.assertTrue(os.path.exists(os.path.join(out_path, 'do_stuff_fuzzer')))

  def test_valid_pull_request(self):
    """Test building fuzzers with valid pull request."""
    with tempfile.TemporaryDirectory() as tmp_dir:
      out_path = os.path.join(tmp_dir, 'out')
      os.mkdir(out_path)
      self.assertTrue(
          cifuzz.build_fuzzers(EXAMPLE_PROJECT,
                               'oss-fuzz',
                               tmp_dir,
                               pr_ref='refs/pull/1757/merge'))
      self.assertTrue(os.path.exists(os.path.join(out_path, 'do_stuff_fuzzer')))

  def test_invalid_pull_request(self):
    """Test building fuzzers with invalid pull request."""
    with tempfile.TemporaryDirectory() as tmp_dir:
      out_path = os.path.join(tmp_dir, 'out')
      os.mkdir(out_path)
      self.assertFalse(
          cifuzz.build_fuzzers(EXAMPLE_PROJECT,
                               'oss-fuzz',
                               tmp_dir,
                               pr_ref='ref-1/merge'))

  def test_invalid_project_name(self):
    """Test building fuzzers with invalid project name."""
    with tempfile.TemporaryDirectory() as tmp_dir:
      self.assertFalse(
          cifuzz.build_fuzzers(
              'not_a_valid_project',
              'oss-fuzz',
              tmp_dir,
              commit_sha='0b95fe1039ed7c38fea1f97078316bfc1030c523'))

  def test_invalid_repo_name(self):
    """Test building fuzzers with invalid repo name."""
    with tempfile.TemporaryDirectory() as tmp_dir:
      self.assertFalse(
          cifuzz.build_fuzzers(
              EXAMPLE_PROJECT,
              'not-real-repo',
              tmp_dir,
              commit_sha='0b95fe1039ed7c38fea1f97078316bfc1030c523'))

  def test_invalid_commit_sha(self):
    """Test building fuzzers with invalid commit SHA."""
    with tempfile.TemporaryDirectory() as tmp_dir:
      with self.assertRaises(AssertionError):
        cifuzz.build_fuzzers(EXAMPLE_PROJECT,
                             'oss-fuzz',
                             tmp_dir,
                             commit_sha='')

  def test_invalid_workspace(self):
    """Test building fuzzers with invalid workspace."""
    self.assertFalse(
        cifuzz.build_fuzzers(
            EXAMPLE_PROJECT,
            'oss-fuzz',
            'not/a/dir',
            commit_sha='0b95fe1039ed7c38fea1f97078316bfc1030c523',
        ))


class RunFuzzersIntegrationTest(unittest.TestCase):
  """Test build_fuzzers function in the cifuzz module."""

  def test_valid(self):
    """Test run_fuzzers with a valid build."""
    with tempfile.TemporaryDirectory() as tmp_dir:
      out_path = os.path.join(tmp_dir, 'out')
      os.mkdir(out_path)
      self.assertTrue(
          cifuzz.build_fuzzers(
              EXAMPLE_PROJECT,
              'oss-fuzz',
              tmp_dir,
              commit_sha='0b95fe1039ed7c38fea1f97078316bfc1030c523'))
      self.assertTrue(os.path.exists(os.path.join(out_path, 'do_stuff_fuzzer')))
      run_success, bug_found = cifuzz.run_fuzzers(5, tmp_dir, EXAMPLE_PROJECT)
    self.assertTrue(run_success)
    self.assertTrue(bug_found)

  def test_invlid_build(self):
    """Test run_fuzzers with an invalid build."""
    with tempfile.TemporaryDirectory() as tmp_dir:
      out_path = os.path.join(tmp_dir, 'out')
      os.mkdir(out_path)
      run_success, bug_found = cifuzz.run_fuzzers(5, tmp_dir, EXAMPLE_PROJECT)
    self.assertFalse(run_success)
    self.assertFalse(bug_found)

  def test_invalid_fuzz_seconds(self):
    """Tests run_fuzzers with an invalid fuzz seconds."""
    with tempfile.TemporaryDirectory() as tmp_dir:
      out_path = os.path.join(tmp_dir, 'out')
      os.mkdir(out_path)
      run_success, bug_found = cifuzz.run_fuzzers(0, tmp_dir, EXAMPLE_PROJECT)
    self.assertFalse(run_success)
    self.assertFalse(bug_found)

  def test_invalid_out_dir(self):
    """Tests run_fuzzers with an invalid out directory."""
    run_success, bug_found = cifuzz.run_fuzzers(5, 'not/a/valid/path', EXAMPLE_PROJECT)
    self.assertFalse(run_success)
    self.assertFalse(bug_found)


class ParseOutputUnitTest(unittest.TestCase):
  """Test parse_fuzzer_output function in the cifuzz module."""

  def test_parse_valid_output(self):
    """Checks that the parse fuzzer output can correctly parse output."""
    test_case_path = os.path.join(os.path.dirname(os.path.abspath(__file__)),
                                  'test_files')
    test_output_path = os.path.join(test_case_path, 'example_fuzzer_output.txt')
    test_summary_path = os.path.join(test_case_path, 'bug_summary_example.txt')
    with tempfile.TemporaryDirectory() as tmp_dir:
      with open(test_output_path, 'r') as test_fuzz_output:
        cifuzz.parse_fuzzer_output(test_fuzz_output.read(), tmp_dir)
      result_files = ['bug_summary.txt']
      self.assertCountEqual(os.listdir(tmp_dir), result_files)

      # Compare the bug summaries.
      with open(os.path.join(tmp_dir, 'bug_summary.txt'), 'r') as bug_summary:
        detected_summary = bug_summary.read()
      with open(os.path.join(test_summary_path), 'r') as bug_summary:
        real_summary = bug_summary.read()
      self.assertEqual(detected_summary, real_summary)

  def test_parse_invalid_output(self):
    """Checks that no files are created when an invalid input was given."""
    with tempfile.TemporaryDirectory() as tmp_dir:
      cifuzz.parse_fuzzer_output('not a valid output_string', tmp_dir)
      self.assertEqual(len(os.listdir(tmp_dir)), 0)


class ReproduceIntegrationTest(unittest.TestCase):
  """Test that only reproducible bugs are reported by CIFuzz."""

  def test_reproduce_true(self):
    """Checks CIFuzz reports an error when a crash is reproducible."""
    with tempfile.TemporaryDirectory() as tmp_dir:
      out_path = os.path.join(tmp_dir, 'out')
      os.mkdir(out_path)
      self.assertTrue(
          cifuzz.build_fuzzers(
              EXAMPLE_PROJECT,
              'oss-fuzz',
              tmp_dir,
              commit_sha='0b95fe1039ed7c38fea1f97078316bfc1030c523'))
      with unittest.mock.patch.object(fuzz_target.FuzzTarget,
                                      'is_reproducible',
                                      return_value=True):
<<<<<<< HEAD
        run_success, bug_found = cifuzz.run_fuzzers(5, tmp_dir, EXAMPLE_PROJECT)
=======
        run_success, bug_found = cifuzz.run_fuzzers(5, tmp_dir)
>>>>>>> dfaf951f
        self.assertTrue(run_success)
        self.assertTrue(bug_found)

  def test_reproduce_false(self):
    """Checks CIFuzz doesn't report an error when a crash isn't reproducible."""
    with tempfile.TemporaryDirectory() as tmp_dir:
      out_path = os.path.join(tmp_dir, 'out')
      os.mkdir(out_path)
      self.assertTrue(
          cifuzz.build_fuzzers(
              EXAMPLE_PROJECT,
              'oss-fuzz',
              tmp_dir,
              commit_sha='0b95fe1039ed7c38fea1f97078316bfc1030c523'))
      with unittest.mock.patch.object(fuzz_target.FuzzTarget,
                                      'is_reproducible',
                                      return_value=False):
<<<<<<< HEAD
        run_success, bug_found = cifuzz.run_fuzzers(5, tmp_dir, EXAMPLE_PROJECT)
=======
        run_success, bug_found = cifuzz.run_fuzzers(5, tmp_dir)
>>>>>>> dfaf951f
        self.assertTrue(run_success)
        self.assertFalse(bug_found)


<<<<<<< HEAD
class GetLatestBuildVersionUnitTest(unittest.TestCase):
  """Test the get_lastest_build_version function in the cifuzz module."""

  def test_get_valid_project(self):
    """Checks the latest build can be retrieved from gcs."""
    latest_build = cifuzz.get_lastest_build_version('yara')
    self.assertIsNotNone(latest_build)
    self.assertTrue(latest_build.endswith('.zip'))
    self.assertTrue('address' in latest_build)

    latest_build = cifuzz.get_lastest_build_version('envoy')
    self.assertIsNotNone(latest_build)
    self.assertTrue(latest_build.endswith('.zip'))
    self.assertTrue('address' in latest_build)


  def test_get_invalid_project(self):
    """Checks the latest build will return None when project doesn't exist."""
    self.assertIsNone(cifuzz.get_lastest_build_version('Not-a-project'))
    self.assertIsNone(cifuzz.get_lastest_build_version(''))


class DownloadOldBuildDirIntegrationTests(unittest.TestCase):
  """Test the download_old_build_dir in function in the cifuzz module."""

  def test_build_and_run_valid(self):
    """Tests that a project can be built and run using an old build."""

  def test_get_valid_project(self):
    """Checks the latest build can be retrieved from gcs."""
    with tempfile.TemporaryDirectory() as tmp_dir:
      old_build_path = cifuzz.download_old_build_dir('yara', tmp_dir)
      self.assertIsNotNone(old_build_path)
      self.assertNotEqual(0, len(os.listdir(old_build_path)))

      old_build_path = cifuzz.download_old_build_dir('gonids', tmp_dir)
      self.assertIsNotNone(old_build_path)
      self.assertNotEqual(0, len(os.listdir(old_build_path)))

  def test_get_invalid_project(self):
    """Checks the latest build will return None when project doesn't exist."""
    with tempfile.TemporaryDirectory() as tmp_dir:
      self.assertIsNone(cifuzz.download_old_build_dir('Not-a-project', tmp_dir))
      self.assertIsNone(cifuzz.download_old_build_dir('', tmp_dir))

  def test_invalid_build_dir(self):
    """Checks the latest build will return None when project doesn't exist."""
    self.assertIsNone(cifuzz.download_old_build_dir('yara', ''))
    self.assertIsNone(cifuzz.download_old_build_dir('envoy', '/not/a/dir'))


=======
>>>>>>> dfaf951f
if __name__ == '__main__':
  unittest.main()<|MERGE_RESOLUTION|>--- conflicted
+++ resolved
@@ -150,7 +150,8 @@
 
   def test_invalid_out_dir(self):
     """Tests run_fuzzers with an invalid out directory."""
-    run_success, bug_found = cifuzz.run_fuzzers(5, 'not/a/valid/path', EXAMPLE_PROJECT)
+    run_success, bug_found = cifuzz.run_fuzzers(5, 'not/a/valid/path',
+                                                EXAMPLE_PROJECT)
     self.assertFalse(run_success)
     self.assertFalse(bug_found)
 
@@ -201,11 +202,7 @@
       with unittest.mock.patch.object(fuzz_target.FuzzTarget,
                                       'is_reproducible',
                                       return_value=True):
-<<<<<<< HEAD
         run_success, bug_found = cifuzz.run_fuzzers(5, tmp_dir, EXAMPLE_PROJECT)
-=======
-        run_success, bug_found = cifuzz.run_fuzzers(5, tmp_dir)
->>>>>>> dfaf951f
         self.assertTrue(run_success)
         self.assertTrue(bug_found)
 
@@ -223,16 +220,11 @@
       with unittest.mock.patch.object(fuzz_target.FuzzTarget,
                                       'is_reproducible',
                                       return_value=False):
-<<<<<<< HEAD
         run_success, bug_found = cifuzz.run_fuzzers(5, tmp_dir, EXAMPLE_PROJECT)
-=======
-        run_success, bug_found = cifuzz.run_fuzzers(5, tmp_dir)
->>>>>>> dfaf951f
         self.assertTrue(run_success)
         self.assertFalse(bug_found)
 
 
-<<<<<<< HEAD
 class GetLatestBuildVersionUnitTest(unittest.TestCase):
   """Test the get_lastest_build_version function in the cifuzz module."""
 
@@ -248,27 +240,67 @@
     self.assertTrue(latest_build.endswith('.zip'))
     self.assertTrue('address' in latest_build)
 
-
   def test_get_invalid_project(self):
     """Checks the latest build will return None when project doesn't exist."""
     self.assertIsNone(cifuzz.get_lastest_build_version('Not-a-project'))
     self.assertIsNone(cifuzz.get_lastest_build_version(''))
 
 
+class NewCrashIntegrationTests(unittest.TestCase):
+  """Test the new crash deteciton in the cifuzz module."""
+
+  def test_build_and_run_valid_old_bug(self):
+    """Tests that a project can be built and run using an old build."""
+    with tempfile.TemporaryDirectory() as tmp_dir:
+      out_path = os.path.join(tmp_dir, 'out')
+      os.mkdir(out_path)
+      self.assertTrue(
+          cifuzz.build_fuzzers(
+              EXAMPLE_PROJECT,
+              'oss-fuzz',
+              tmp_dir,
+              commit_sha='52e640af345a6484c37091cbadc6f1aff677d423'))
+      self.assertTrue(os.path.exists(os.path.join(out_path, 'do_stuff_fuzzer')))
+      with unittest.mock.patch.object(fuzz_target.FuzzTarget,
+                                      'is_reproducible',
+                                      side_effect=[True, True]):
+        run_success, bug_found = cifuzz.run_fuzzers(5, tmp_dir, 'example')
+      build_dir = os.path.join(tmp_dir, 'out', 'build')
+      self.assertTrue(os.path.exists(build_dir))
+      self.assertNotEqual(0, len(os.listdir(build_dir)))
+      self.assertTrue(run_success)
+      self.assertFalse(bug_found)
+
+  def test_build_and_run_valid_new_bug(self):
+    """Tests that a project can."""
+    with tempfile.TemporaryDirectory() as tmp_dir:
+      out_path = os.path.join(tmp_dir, 'out')
+      os.mkdir(out_path)
+      self.assertTrue(
+          cifuzz.build_fuzzers(
+              EXAMPLE_PROJECT,
+              'oss-fuzz',
+              tmp_dir,
+              commit_sha='52e640af345a6484c37091cbadc6f1aff677d423'))
+      self.assertTrue(os.path.exists(os.path.join(out_path, 'do_stuff_fuzzer')))
+      with unittest.mock.patch.object(fuzz_target.FuzzTarget,
+                                      'is_reproducible',
+                                      side_effect=[True, False]):
+        run_success, bug_found = cifuzz.run_fuzzers(5, tmp_dir, 'example')
+      build_dir = os.path.join(tmp_dir, 'out', 'build')
+      self.assertTrue(os.path.exists(build_dir))
+      self.assertNotEqual(0, len(os.listdir(build_dir)))
+      self.assertTrue(run_success)
+      self.assertTrue(bug_found)
+
+
 class DownloadOldBuildDirIntegrationTests(unittest.TestCase):
   """Test the download_old_build_dir in function in the cifuzz module."""
 
-  def test_build_and_run_valid(self):
-    """Tests that a project can be built and run using an old build."""
-
   def test_get_valid_project(self):
     """Checks the latest build can be retrieved from gcs."""
     with tempfile.TemporaryDirectory() as tmp_dir:
-      old_build_path = cifuzz.download_old_build_dir('yara', tmp_dir)
-      self.assertIsNotNone(old_build_path)
-      self.assertNotEqual(0, len(os.listdir(old_build_path)))
-
-      old_build_path = cifuzz.download_old_build_dir('gonids', tmp_dir)
+      old_build_path = cifuzz.download_old_build_dir(EXAMPLE_PROJECT, tmp_dir)
       self.assertIsNotNone(old_build_path)
       self.assertNotEqual(0, len(os.listdir(old_build_path)))
 
@@ -284,7 +316,5 @@
     self.assertIsNone(cifuzz.download_old_build_dir('envoy', '/not/a/dir'))
 
 
-=======
->>>>>>> dfaf951f
 if __name__ == '__main__':
   unittest.main()