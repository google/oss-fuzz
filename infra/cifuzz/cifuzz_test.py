# Copyright 2020 Google LLC
#
# Licensed under the Apache License, Version 2.0 (the "License");
# you may not use this file except in compliance with the License.
# You may obtain a copy of the License at
#
#      http://www.apache.org/licenses/LICENSE-2.0
#
# Unless required by applicable law or agreed to in writing, software
# distributed under the License is distributed on an "AS IS" BASIS,
# WITHOUT WARRANTIES OR CONDITIONS OF ANY KIND, either express or implied.
# See the License for the specific language governing permissions and
# limitations under the License.
"""Test the functionality of the cifuzz module's functions:
1. Building fuzzers.
2. Running fuzzers.
"""
import json
import os
import pickle
import shutil
import sys
import tempfile
import unittest
import unittest.mock

# pylint: disable=wrong-import-position
sys.path.append(os.path.dirname(os.path.dirname(os.path.abspath(__file__))))
import cifuzz
import fuzz_target

# NOTE: This integration test relies on
# https://github.com/google/oss-fuzz/tree/master/projects/example project.
EXAMPLE_PROJECT = 'example'

# Location of files used for testing.
TEST_FILES_PATH = os.path.join(os.path.dirname(os.path.abspath(__file__)),
                               'test_files')

# An example fuzzer that triggers an error.
EXAMPLE_FUZZER = 'do_stuff_fuzzer'


class BuildFuzzersIntegrationTest(unittest.TestCase):
  """Test build_fuzzers function in the utils module."""

  def test_valid_commit(self):
    """Test building fuzzers with valid inputs."""
    with tempfile.TemporaryDirectory() as tmp_dir:
      out_path = os.path.join(tmp_dir, 'out')
      os.mkdir(out_path)
      self.assertTrue(
          cifuzz.build_fuzzers(
              EXAMPLE_PROJECT,
              'oss-fuzz',
              tmp_dir,
              commit_sha='0b95fe1039ed7c38fea1f97078316bfc1030c523'))
      self.assertTrue(os.path.exists(os.path.join(out_path, EXAMPLE_FUZZER)))

  def test_valid_pull_request(self):
    """Test building fuzzers with valid pull request."""
    with tempfile.TemporaryDirectory() as tmp_dir:
      out_path = os.path.join(tmp_dir, 'out')
      os.mkdir(out_path)
      self.assertTrue(
          cifuzz.build_fuzzers(EXAMPLE_PROJECT,
                               'oss-fuzz',
                               tmp_dir,
                               pr_ref='refs/pull/1757/merge'))
      self.assertTrue(os.path.exists(os.path.join(out_path, EXAMPLE_FUZZER)))

  def test_invalid_pull_request(self):
    """Test building fuzzers with invalid pull request."""
    with tempfile.TemporaryDirectory() as tmp_dir:
      out_path = os.path.join(tmp_dir, 'out')
      os.mkdir(out_path)
      self.assertFalse(
          cifuzz.build_fuzzers(EXAMPLE_PROJECT,
                               'oss-fuzz',
                               tmp_dir,
                               pr_ref='ref-1/merge'))

  def test_invalid_project_name(self):
    """Test building fuzzers with invalid project name."""
    with tempfile.TemporaryDirectory() as tmp_dir:
      self.assertFalse(
          cifuzz.build_fuzzers(
              'not_a_valid_project',
              'oss-fuzz',
              tmp_dir,
              commit_sha='0b95fe1039ed7c38fea1f97078316bfc1030c523'))

  def test_invalid_repo_name(self):
    """Test building fuzzers with invalid repo name."""
    with tempfile.TemporaryDirectory() as tmp_dir:
      self.assertFalse(
          cifuzz.build_fuzzers(
              EXAMPLE_PROJECT,
              'not-real-repo',
              tmp_dir,
              commit_sha='0b95fe1039ed7c38fea1f97078316bfc1030c523'))

  def test_invalid_commit_sha(self):
    """Test building fuzzers with invalid commit SHA."""
    with tempfile.TemporaryDirectory() as tmp_dir:
      with self.assertRaises(AssertionError):
        cifuzz.build_fuzzers(EXAMPLE_PROJECT,
                             'oss-fuzz',
                             tmp_dir,
                             commit_sha='')

  def test_invalid_workspace(self):
    """Test building fuzzers with invalid workspace."""
    self.assertFalse(
        cifuzz.build_fuzzers(
            EXAMPLE_PROJECT,
            'oss-fuzz',
            'not/a/dir',
            commit_sha='0b95fe1039ed7c38fea1f97078316bfc1030c523',
        ))


class RunFuzzersIntegrationTest(unittest.TestCase):
  """Test build_fuzzers function in the cifuzz module."""

  def tearDown(self):
    """Remove any existing crashes and test files."""
    out_dir = os.path.join(TEST_FILES_PATH, 'out')
    for out_file in os.listdir(out_dir):
      out_path = os.path.join(out_dir, out_file)
      if out_file == EXAMPLE_FUZZER:
        continue
      if os.path.isdir(out_path):
        shutil.rmtree(out_path)
      else:
        os.remove(out_path)

  def test_new_bug_found(self):
    """Test run_fuzzers with a valid build."""
    # Set the first return value to True, then the second to False to
    # emulate a bug existing in the current PR but not on the downloaded
    # OSS-Fuzz build.
    with unittest.mock.patch.object(fuzz_target.FuzzTarget,
                                    'is_reproducible',
                                    side_effect=[True, False]):
      run_success, bug_found = cifuzz.run_fuzzers(100, TEST_FILES_PATH,
                                                  EXAMPLE_PROJECT)
      build_dir = os.path.join(TEST_FILES_PATH, 'out', 'oss_fuzz_latest')
      self.assertTrue(os.path.exists(build_dir))
      self.assertNotEqual(0, len(os.listdir(build_dir)))
      self.assertTrue(run_success)
      self.assertTrue(bug_found)

  def test_old_bug_found(self):
    """Test run_fuzzers with a bug found in OSS-Fuzz before."""
    with unittest.mock.patch.object(fuzz_target.FuzzTarget,
                                    'is_reproducible',
                                    side_effect=[True, True]):
      run_success, bug_found = cifuzz.run_fuzzers(100, TEST_FILES_PATH,
                                                  EXAMPLE_PROJECT)
      build_dir = os.path.join(TEST_FILES_PATH, 'out', 'oss_fuzz_latest')
      self.assertTrue(os.path.exists(build_dir))
      self.assertNotEqual(0, len(os.listdir(build_dir)))
      self.assertTrue(run_success)
      self.assertFalse(bug_found)

  def test_invalid_build(self):
    """Test run_fuzzers with an invalid build."""
    with tempfile.TemporaryDirectory() as tmp_dir:
      out_path = os.path.join(tmp_dir, 'out')
      os.mkdir(out_path)
      run_success, bug_found = cifuzz.run_fuzzers(100, tmp_dir, EXAMPLE_PROJECT)
    self.assertFalse(run_success)
    self.assertFalse(bug_found)

  def test_invalid_fuzz_seconds(self):
    """Tests run_fuzzers with an invalid fuzz seconds."""
    with tempfile.TemporaryDirectory() as tmp_dir:
      out_path = os.path.join(tmp_dir, 'out')
      os.mkdir(out_path)
      run_success, bug_found = cifuzz.run_fuzzers(0, tmp_dir, EXAMPLE_PROJECT)
    self.assertFalse(run_success)
    self.assertFalse(bug_found)

  def test_invalid_out_dir(self):
    """Tests run_fuzzers with an invalid out directory."""
    run_success, bug_found = cifuzz.run_fuzzers(100, 'not/a/valid/path',
                                                EXAMPLE_PROJECT)
    self.assertFalse(run_success)
    self.assertFalse(bug_found)


class ParseOutputUnitTest(unittest.TestCase):
  """Test parse_fuzzer_output function in the cifuzz module."""

  def test_parse_valid_output(self):
    """Checks that the parse fuzzer output can correctly parse output."""
    test_output_path = os.path.join(TEST_FILES_PATH,
                                    'example_fuzzer_output.txt')
    test_summary_path = os.path.join(TEST_FILES_PATH, 'bug_summary_example.txt')
    with tempfile.TemporaryDirectory() as tmp_dir:
      with open(test_output_path, 'r') as test_fuzz_output:
        cifuzz.parse_fuzzer_output(test_fuzz_output.read(), tmp_dir)
      result_files = ['bug_summary.txt']
      self.assertCountEqual(os.listdir(tmp_dir), result_files)

      # Compare the bug summaries.
      with open(os.path.join(tmp_dir, 'bug_summary.txt'), 'r') as bug_summary:
        detected_summary = bug_summary.read()
      with open(os.path.join(test_summary_path), 'r') as bug_summary:
        real_summary = bug_summary.read()
      self.assertEqual(detected_summary, real_summary)

  def test_parse_invalid_output(self):
    """Checks that no files are created when an invalid input was given."""
    with tempfile.TemporaryDirectory() as tmp_dir:
      cifuzz.parse_fuzzer_output('not a valid output_string', tmp_dir)
      self.assertEqual(len(os.listdir(tmp_dir)), 0)


<<<<<<< HEAD
class GetFilesCoveredByTargetIntegrationTest(unittest.TestCase):
  """Test to get the files covered by a fuzz target in the cifuzz module."""

  example_cov_json = 'example_curl_cov.json'
  example_fuzzer = 'curl_fuzzer'
  example_curl_file_list = 'example_curl_file_list'

  def setUp(self):
    with open(os.path.join(TEST_FILES_PATH, self.example_cov_json),
              'r') as file:
      self.envoy_cov_exmp = json.loads(file.read())

  def test_valid_target(self):
    """Tests that covered files can be retrieved from a coverage report."""
    file_list = cifuzz.get_files_covered_by_target(self.envoy_cov_exmp,
                                                   self.example_fuzzer,
                                                   '/src/curl')

    with open(os.path.join(TEST_FILES_PATH, 'example_curl_file_list'),
              'rb') as file_handle:
      true_files_list = pickle.load(file_handle)
    self.assertCountEqual(file_list, true_files_list)

  def test_invalid_target(self):
    """Test asserts an invalid fuzzer returns None."""
    self.assertIsNone(
        cifuzz.get_files_covered_by_target(self.envoy_cov_exmp, 'not-a-fuzzer',
                                           '/src/curl'))
    self.assertIsNone(
        cifuzz.get_files_covered_by_target(self.envoy_cov_exmp, '',
                                           '/src/curl'))

  def test_invalid_project_build_dir(self):
    """Test asserts an invalid build dir returns None."""
    self.assertIsNone(
        cifuzz.get_files_covered_by_target(self.envoy_cov_exmp,
                                           self.example_fuzzer, '/no/pe'))
    self.assertIsNone(
        cifuzz.get_files_covered_by_target(self.envoy_cov_exmp,
                                           self.example_fuzzer, ''))


class GetTargetCoverageReportIntegrationTest(unittest.TestCase):
  """Test get_target_coverage_report function in the cifuzz module."""

  example_cov_json = 'example_curl_cov.json'
  example_fuzzer = 'curl_fuzzer'

  def setUp(self):
    with open(os.path.join(TEST_FILES_PATH, self.example_cov_json),
              'r') as file:
      self.cov_exmp = json.loads(file.read())

  def test_valid_target(self):
    """Test a target's coverage report can be downloaded and parsed."""
    target_report = cifuzz.get_target_coverage_report(self.cov_exmp,
                                                      self.example_fuzzer)
    self.assertIsNotNone(target_report['data'][0]['files'])
    self.assertIsNotNone(target_report['version'])
    self.assertEqual(840, len(target_report['data'][0]['files']))

  def test_invalid_target(self):
    """Test an invalid target coverage report will be None."""
    self.assertIsNone(
        cifuzz.get_target_coverage_report(self.cov_exmp, 'not-valid-target'))
    self.assertIsNone(cifuzz.get_target_coverage_report(self.cov_exmp, ''))

  def test_invalid_project_json(self):
    """Test a project json coverage report will be None."""
    self.assertIsNone(
        cifuzz.get_target_coverage_report('not-a-proj', self.example_fuzzer))
    self.assertIsNone(cifuzz.get_target_coverage_report('',
                                                        self.example_fuzzer))


class GetLatestCoverageReportUnitTest(unittest.TestCase):
  """Test get_latest_cov_report_info function in the cifuzz module."""

  test_project = 'curl'

  def test_get_valid_project(self):
    """Tests that a project's coverage report can be downloaded and parsed.

    NOTE: This test relies on the test_project repo's coverage report.
    Example was not used because it has no coverage reports.
    """
    with unittest.mock.patch.object(cifuzz,
                                    'get_json_from_url',
                                    return_value='{}') as mock_fun:

      cifuzz.get_latest_cov_report_info(self.test_project)
      (url,), _ = mock_fun.call_args
      self.assertEqual(
          'https://storage.googleapis.com/oss-fuzz-coverage/latest_report_info/curl.json',
          url)

  def test_get_invalid_project(self):
    """Tests a project's coverage report will return None if bad project."""
    self.assertIsNone(cifuzz.get_latest_cov_report_info('not-a-proj'))
    self.assertIsNone(cifuzz.get_latest_cov_report_info(''))
=======
class CheckFuzzerBuildUnitTest(unittest.TestCase):
  """Tests the check_fuzzer_build function in the cifuzz module."""

  def test_correct_fuzzer_build(self):
    """Checks check_fuzzer_build function returns True for valid fuzzers."""
    test_fuzzer_dir = os.path.join(TEST_FILES_PATH, 'out')
    self.assertTrue(cifuzz.check_fuzzer_build(test_fuzzer_dir))

  def test_not_a_valid_fuzz_path(self):
    """Tests that False is returned when a bad path is given."""
    self.assertFalse(cifuzz.check_fuzzer_build('not/a/valid/path'))

  def test_not_a_valid_fuzzer(self):
    """Checks a directory that exists but does not have fuzzers is False."""
    self.assertFalse(cifuzz.check_fuzzer_build(TEST_FILES_PATH))
>>>>>>> 8d905b08


if __name__ == '__main__':
  unittest.main()<|MERGE_RESOLUTION|>--- conflicted
+++ resolved
@@ -218,7 +218,23 @@
       self.assertEqual(len(os.listdir(tmp_dir)), 0)
 
 
-<<<<<<< HEAD
+class CheckFuzzerBuildUnitTest(unittest.TestCase):
+  """Tests the check_fuzzer_build function in the cifuzz module."""
+
+  def test_correct_fuzzer_build(self):
+    """Checks check_fuzzer_build function returns True for valid fuzzers."""
+    test_fuzzer_dir = os.path.join(TEST_FILES_PATH, 'out')
+    self.assertTrue(cifuzz.check_fuzzer_build(test_fuzzer_dir))
+
+  def test_not_a_valid_fuzz_path(self):
+    """Tests that False is returned when a bad path is given."""
+    self.assertFalse(cifuzz.check_fuzzer_build('not/a/valid/path'))
+
+  def test_not_a_valid_fuzzer(self):
+    """Checks a directory that exists but does not have fuzzers is False."""
+    self.assertFalse(cifuzz.check_fuzzer_build(TEST_FILES_PATH))
+
+
 class GetFilesCoveredByTargetIntegrationTest(unittest.TestCase):
   """Test to get the files covered by a fuzz target in the cifuzz module."""
 
@@ -319,23 +335,6 @@
     """Tests a project's coverage report will return None if bad project."""
     self.assertIsNone(cifuzz.get_latest_cov_report_info('not-a-proj'))
     self.assertIsNone(cifuzz.get_latest_cov_report_info(''))
-=======
-class CheckFuzzerBuildUnitTest(unittest.TestCase):
-  """Tests the check_fuzzer_build function in the cifuzz module."""
-
-  def test_correct_fuzzer_build(self):
-    """Checks check_fuzzer_build function returns True for valid fuzzers."""
-    test_fuzzer_dir = os.path.join(TEST_FILES_PATH, 'out')
-    self.assertTrue(cifuzz.check_fuzzer_build(test_fuzzer_dir))
-
-  def test_not_a_valid_fuzz_path(self):
-    """Tests that False is returned when a bad path is given."""
-    self.assertFalse(cifuzz.check_fuzzer_build('not/a/valid/path'))
-
-  def test_not_a_valid_fuzzer(self):
-    """Checks a directory that exists but does not have fuzzers is False."""
-    self.assertFalse(cifuzz.check_fuzzer_build(TEST_FILES_PATH))
->>>>>>> 8d905b08
 
 
 if __name__ == '__main__':
