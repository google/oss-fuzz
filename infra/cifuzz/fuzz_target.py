# Copyright 2020 Google LLC
#
# Licensed under the Apache License, Version 2.0 (the "License");
# you may not use this file except in compliance with the License.
# You may obtain a copy of the License at
#
#      http://www.apache.org/licenses/LICENSE-2.0
#
# Unless required by applicable law or agreed to in writing, software
# distributed under the License is distributed on an "AS IS" BASIS,
# WITHOUT WARRANTIES OR CONDITIONS OF ANY KIND, either express or implied.
# See the License for the specific language governing permissions and
# limitations under the License.
"""A module to handle running a fuzz target for a specified amount of time."""
import logging
import os
import re
import subprocess
import sys

# pylint: disable=wrong-import-position
# pylint: disable=import-error
sys.path.append(os.path.dirname(os.path.dirname(os.path.abspath(__file__))))
import utils

# TODO: Turn default logging to WARNING when CIFuzz is stable
logging.basicConfig(
    format='%(asctime)s - %(name)s - %(levelname)s - %(message)s',
    level=logging.DEBUG)

LIBFUZZER_OPTIONS = '-seed=1337 -len_control=0'


class FuzzTarget:
  """A class to manage a single fuzz target.

  Attributes:
    target_name: The name of the fuzz target.
    duration: The length of time in seconds that the target should run.
    target_path: The location of the fuzz target binary.
  """

  def __init__(self, target_path, duration, out_dir):
    """Represents a single fuzz target.

    Args:
      target_path: The location of the fuzz target binary.
      duration: The length of time  in seconds the target should run.
      out_dir: The location of where the output from crashes should be stored.
    """
    self.target_name = os.path.basename(target_path)
    self.duration = duration
    self.target_path = target_path
    self.out_dir = out_dir

  def fuzz(self):
    """Starts the fuzz target run for the length of time specified by duration.

    Returns:
      (test_case, stack trace) if found or (None, None) on timeout or error.
    """
    logging.info('Fuzzer %s, started.', self.target_name)
    docker_container = utils.get_container_name()
    command = ['docker', 'run', '--rm', '--privileged']
    if docker_container:
      command += [
          '--volumes-from', docker_container, '-e', 'OUT=' + self.out_dir
      ]
    else:
      command += ['-v', '%s:%s' % (self.out_dir, '/out')]

    command += [
        '-e', 'FUZZING_ENGINE=libfuzzer', '-e', 'SANITIZER=address', '-e',
        'RUN_FUZZER_MODE=interactive', 'gcr.io/oss-fuzz-base/base-runner',
        'bash', '-c', 'run_fuzzer {fuzz_target} {options}'.format(
            fuzz_target=self.target_name, options=LIBFUZZER_OPTIONS)
    ]
    logging.info('Running command: %s', ' '.join(command))
    process = subprocess.Popen(command,
                               stdout=subprocess.PIPE,
                               stderr=subprocess.PIPE)

    try:
      _, err = process.communicate(timeout=self.duration)
    except subprocess.TimeoutExpired:
      logging.info('Fuzzer %s, finished with timeout.', self.target_name)
      return None, None

    logging.info('Fuzzer %s, ended before timeout.', self.target_name)
    err_str = err.decode('ascii')
    test_case = self.get_test_case(err_str)
    if not test_case:
      logging.error('No test case found in stack trace.', file=sys.stderr)
      return None, None
<<<<<<< HEAD
    if self.is_crash_new(test_case):
      return test_case, err_str
    return None, None

  def is_crash_new(self, test_case):
    """Checks if a crash was introduced by the pull request.

    Args:
      test_case: The path to the test_case that triggered the crash.

    Returns:
      True if the crash was introduced by the current pull request.
    """
    return True
=======
    if self.is_reproducible(test_case):
      return test_case, err_str
    logging.error('A crash was found but it was not reproducible.')
    return None, None

  def is_reproducible(self, test_case):
    """Checks if the test case reproduces.

      Args:
        test_case: The path to the test case to be tested.

      Returns:
        True if crash is reproducible.
    """
    command = [
        'docker', 'run', '--rm', '--privileged', '-v',
        '%s:/out' % os.path.dirname(self.target_path), '-v',
        '%s:/testcase' % test_case, '-t', 'gcr.io/oss-fuzz-base/base-runner',
        'reproduce', self.target_name, '-runs=100'
    ]
    _, _, err_code = utils.execute(command)
    if err_code:
      return True
    return False
>>>>>>> 992d326c

  def get_test_case(self, error_string):
    """Gets the file from a fuzzer run stack trace.

    Args:
      error_string: The stack trace string containing the error.

    Returns:
      The error test case or None if not found.
    """
    match = re.search(r'\bTest unit written to \.\/([^\s]+)', error_string)
    if match:
      return os.path.join(self.out_dir, match.group(1))
    return None<|MERGE_RESOLUTION|>--- conflicted
+++ resolved
@@ -38,20 +38,23 @@
     target_name: The name of the fuzz target.
     duration: The length of time in seconds that the target should run.
     target_path: The location of the fuzz target binary.
+    old_build_target: The fuzz target path from a previous build.
   """
 
-  def __init__(self, target_path, duration, out_dir):
+  def __init__(self, target_path, duration, out_dir, old_build_target=None):
     """Represents a single fuzz target.
 
     Args:
       target_path: The location of the fuzz target binary.
       duration: The length of time  in seconds the target should run.
       out_dir: The location of where the output from crashes should be stored.
+      old_build_target: The fuzz target path from a previous build.
     """
     self.target_name = os.path.basename(target_path)
     self.duration = duration
     self.target_path = target_path
     self.out_dir = out_dir
+    self.old_build_target = old_build_target
 
   def fuzz(self):
     """Starts the fuzz target run for the length of time specified by duration.
@@ -92,13 +95,37 @@
     if not test_case:
       logging.error('No test case found in stack trace.', file=sys.stderr)
       return None, None
-<<<<<<< HEAD
     if self.is_crash_new(test_case):
       return test_case, err_str
+    logging.error('A crash was found but it was not reproducible.')
     return None, None
+
+  def is_reproducible(self, test_case, fuzz_target_path):
+    """Checks if the test case reproduces.
+
+      Args:
+        test_case: The path to the test case to be tested.
+        fuzz_target_path: The location of the fuzz target to be checked.
+
+      Returns:
+        True if crash is reproducible.
+    """
+    command = [
+        'docker', 'run', '--rm', '--privileged', '-v',
+        '%s:/out' % fuzz_target_path, '-v',
+        '%s:/testcase' % test_case, '-t', 'gcr.io/oss-fuzz-base/base-runner',
+        'reproduce', self.target_name, '-runs=100'
+    ]
+    _, _, err_code = utils.execute(command)
+    if err_code:
+      return True
+    return False
+
 
   def is_crash_new(self, test_case):
     """Checks if a crash was introduced by the pull request.
+
+    NOTE: IF no old_build_target is specified the crash is assumed new.
 
     Args:
       test_case: The path to the test_case that triggered the crash.
@@ -106,33 +133,13 @@
     Returns:
       True if the crash was introduced by the current pull request.
     """
-    return True
-=======
-    if self.is_reproducible(test_case):
-      return test_case, err_str
-    logging.error('A crash was found but it was not reproducible.')
-    return None, None
-
-  def is_reproducible(self, test_case):
-    """Checks if the test case reproduces.
-
-      Args:
-        test_case: The path to the test case to be tested.
-
-      Returns:
-        True if crash is reproducible.
-    """
-    command = [
-        'docker', 'run', '--rm', '--privileged', '-v',
-        '%s:/out' % os.path.dirname(self.target_path), '-v',
-        '%s:/testcase' % test_case, '-t', 'gcr.io/oss-fuzz-base/base-runner',
-        'reproduce', self.target_name, '-runs=100'
-    ]
-    _, _, err_code = utils.execute(command)
-    if err_code:
+    if not self.old_build_target:
+      return True
+    exists_in_pr = self.is_reproducible(test_case, os.path.dirname(self.target_path))
+    exists_in_master = self.is_reproducible(test_case, self.old_build_target)
+    if exists_in_pr and not exists_in_master:
       return True
     return False
->>>>>>> 992d326c
 
   def get_test_case(self, error_string):
     """Gets the file from a fuzzer run stack trace.
