--- conflicted
+++ resolved
@@ -241,11 +241,8 @@
     Raises:
       ReproduceError if we can't attempt to reproduce the crash on the PR build.
     """
-<<<<<<< HEAD
-=======
     if not os.path.exists(testcase):
       raise ReproduceError(f'Testcase {testcase} not found.')
->>>>>>> 26dea63c
 
     try:
       reproducible_on_code_change = self.is_reproducible(
