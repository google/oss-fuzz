# Copyright 2020 Google LLC
#
# Licensed under the Apache License, Version 2.0 (the "License");
# you may not use this file except in compliance with the License.
# You may obtain a copy of the License at
#
#      http://www.apache.org/licenses/LICENSE-2.0
#
# Unless required by applicable law or agreed to in writing, software
# distributed under the License is distributed on an "AS IS" BASIS,
# WITHOUT WARRANTIES OR CONDITIONS OF ANY KIND, either express or implied.
# See the License for the specific language governing permissions and
# limitations under the License.
"""A module to handle running a fuzz target for a specified amount of time."""
import collections
import logging
import os
import re
import shutil
import stat
import subprocess
import sys

import base_runner_utils
# pylint: disable=wrong-import-position,import-error
sys.path.append(os.path.dirname(os.path.dirname(os.path.abspath(__file__))))
import utils

logging.basicConfig(
    format='%(asctime)s - %(name)s - %(levelname)s - %(message)s',
    level=logging.DEBUG)

# Use a fixed seed for determinism. Use len_control=0 since we don't have enough
# time fuzzing for len_control to make sense (probably).
LIBFUZZER_OPTIONS = ['-seed=1337', '-len_control=0']

# The number of reproduce attempts for a crash.
REPRODUCE_ATTEMPTS = 10

# Seconds on top of duration until a timeout error is raised.
BUFFER_TIME = 10

# Log message if we can't check if crash reproduces on an recent build.
COULD_NOT_TEST_ON_CLUSTERFUZZ_MESSAGE = (
    'Could not run previous build of target to determine if this code change '
    '(pr/commit) introduced crash. Assuming crash was newly introduced.')

FuzzResult = collections.namedtuple('FuzzResult',
                                    ['testcase', 'stacktrace', 'corpus_path'])


class ReproduceError(Exception):
  """Error for when we can't attempt to reproduce a crash."""


class FuzzTarget:  # pylint: disable=too-many-instance-attributes
  """A class to manage a single fuzz target.

  Attributes:
    target_name: The name of the fuzz target.
    duration: The length of time in seconds that the target should run.
    target_path: The location of the fuzz target binary.
    workspace: The workspace for storing things related to fuzzing.
  """

  # pylint: disable=too-many-arguments
  def __init__(self, target_path, duration, workspace, clusterfuzz_deployment,
               config):
    """Represents a single fuzz target.

    Args:
      target_path: The location of the fuzz target binary.
      duration: The length of time  in seconds the target should run.
      workspace: The path used for storing things needed for fuzzing.
      clusterfuzz_deployment: The object representing the ClusterFuzz
          deployment.
      config: The config of this project.
    """
    self.target_path = target_path
    self.target_name = os.path.basename(self.target_path)
    self.duration = int(duration)
    self.workspace = workspace
    self.clusterfuzz_deployment = clusterfuzz_deployment
    self.config = config
    self.latest_corpus_path = None

  def fuzz(self):
    """Starts the fuzz target run for the length of time specified by duration.

    Returns:
      FuzzResult namedtuple with stacktrace and testcase if applicable.
    """
    logging.info('Running fuzzer: %s.', self.target_name)
    env = base_runner_utils.get_env(self.config, self.workspace)
    env['RUN_FUZZER_MODE'] = 'interactive'

    # If corpus can be downloaded, use it for fuzzing.
    self.latest_corpus_path = self.clusterfuzz_deployment.download_corpus(
        self.target_name)
<<<<<<< HEAD
    env['CORPUS_DIR'] = self.latest_corpus_path
=======
    command += docker.get_docker_env_vars({
        'CORPUS_DIR': self.latest_corpus_path,
        'RUN_FUZZER_MODE': 'interactive'
    })

    command += [docker.BASE_RUNNER_TAG, 'bash', '-c']
>>>>>>> af2617d7

    options = LIBFUZZER_OPTIONS.copy() + [
        f'-max_total_time={self.duration}',
        # Make sure libFuzzer artifact files don't pollute $OUT.
        f'-artifact_prefix={self.workspace.artifacts}/'
    ]
    command = ['run_fuzzer', self.target_name] + options

    logging.info('Running command: %s', command)
    process = subprocess.Popen(command,
                               env=env,
                               stdout=subprocess.PIPE,
                               stderr=subprocess.PIPE)

    try:
      _, stderr = process.communicate(timeout=self.duration + BUFFER_TIME)
    except subprocess.TimeoutExpired:
      logging.error('Fuzzer %s timed out, ending fuzzing.', self.target_name)
      return FuzzResult(None, None, self.latest_corpus_path)

    # Libfuzzer timeout was reached.
    if not process.returncode:
      logging.info('Fuzzer %s finished with no crashes discovered.',
                   self.target_name)
      return FuzzResult(None, None, self.latest_corpus_path)

    # Crash was discovered.
    logging.info('Fuzzer %s, ended before timeout.', self.target_name)
    testcase = get_testcase(stderr)
    if not testcase:
      logging.error(b'No testcase found in stacktrace: %s.', stderr)
      return FuzzResult(None, None, self.latest_corpus_path)

    utils.binary_print(b'Fuzzer: %s. Detected bug:\n%s' %
                       (self.target_name.encode(), stderr))
    if self.is_crash_reportable(testcase):
      # We found a bug in the fuzz target and we will report it.
      return FuzzResult(testcase, stderr, self.latest_corpus_path)

    # We found a bug but we won't report it.
    return FuzzResult(None, None, self.latest_corpus_path)

  def free_disk_if_needed(self, delete_fuzz_target=True):
    """Deletes things that are no longer needed from fuzzing this fuzz target to
    save disk space if needed."""
    if not self.config.low_disk_space:
      logging.info('Not freeing disk space after running fuzz target.')
      return
    logging.info('Deleting corpus and seed corpus of %s to save disk.',
                 self.target_name)

    # Delete the seed corpus, corpus, and fuzz target.
    if self.latest_corpus_path and os.path.exists(self.latest_corpus_path):
      # Use ignore_errors=True to fix
      # https://github.com/google/oss-fuzz/issues/5383.
      shutil.rmtree(self.latest_corpus_path, ignore_errors=True)

    target_seed_corpus_path = self.target_path + '_seed_corpus.zip'
    if os.path.exists(target_seed_corpus_path):
      os.remove(target_seed_corpus_path)

    if delete_fuzz_target:
      logging.info('Deleting fuzz target: %s.', self.target_name)
      os.remove(self.target_path)
    logging.info('Done deleting.')

  def is_reproducible(self, testcase, target_path):
    """Checks if the testcase reproduces.

      Args:
        testcase: The path to the testcase to be tested.
        target_path: The path to the fuzz target to be tested

      Returns:
        True if crash is reproducible and we were able to run the
        binary.

      Raises:
        ReproduceError if we can't attempt to reproduce the crash.
    """
    if not os.path.exists(target_path):
      logging.info('Target: %s does not exist.', target_path)
      raise ReproduceError(f'Target {target_path} not found.')

    os.chmod(target_path, stat.S_IRWXO)

<<<<<<< HEAD
    env = base_runner_utils.get_env(self.config, self.workspace)
    env['TESTCASE'] = testcase
    command = ['reproduce', self.target_name, '-runs=100']
=======
    command, container = docker.get_base_docker_run_command(
        self.workspace, self.config.sanitizer, self.config.language)
    if container:
      command += docker.get_docker_env_vars({'TESTCASE': testcase})
    else:
      command += ['-v', f'{testcase}:/testcase']

    command += [
        '-t', docker.BASE_RUNNER_TAG, 'reproduce', self.target_name, '-runs=100'
    ]
>>>>>>> af2617d7

    logging.info('Running reproduce command: %s.', ' '.join(command))
    for _ in range(REPRODUCE_ATTEMPTS):
      _, _, returncode = utils.execute(command, env=env)

      if returncode != 0:
        logging.info('Reproduce command returned: %s. Reproducible on %s.',
                     returncode, target_path)

        return True

    logging.info('Reproduce command returned 0. Not reproducible on %s.',
                 target_path)
    return False

  def is_crash_reportable(self, testcase):
    """Returns True if a crash is reportable. This means the crash is
    reproducible but not reproducible on a build from the ClusterFuzz deployment
    (meaning the crash was introduced by this PR/commit/code change).

    Args:
      testcase: The path to the testcase that triggered the crash.

    Returns:
      True if the crash was introduced by the current pull request.

    Raises:
      ReproduceError if we can't attempt to reproduce the crash on the PR build.
    """
    if not os.path.exists(testcase):
      raise ReproduceError(f'Testcase {testcase} not found.')

    try:
      reproducible_on_code_change = self.is_reproducible(
          testcase, self.target_path)
    except ReproduceError as error:
      logging.error('Could not check for crash reproducibility.'
                    'Please file an issue:'
                    'https://github.com/google/oss-fuzz/issues/new.')
      raise error

    if not reproducible_on_code_change:
      logging.info('Crash is not reproducible.')
      return self.config.report_unreproducible_crashes

    logging.info('Crash is reproducible.')
    return self.is_crash_novel(testcase)

  def is_crash_novel(self, testcase):
    """Returns whether or not the crash is new. A crash is considered new if it
    can't be reproduced on an older ClusterFuzz build of the target."""
    if not os.path.exists(testcase):
      raise ReproduceError('Testcase %s not found.' % testcase)
    clusterfuzz_build_dir = self.clusterfuzz_deployment.download_latest_build()
    if not clusterfuzz_build_dir:
      # Crash is reproducible on PR build and we can't test on a recent
      # ClusterFuzz/OSS-Fuzz build.
      logging.info(COULD_NOT_TEST_ON_CLUSTERFUZZ_MESSAGE)
      return True

    clusterfuzz_target_path = os.path.join(clusterfuzz_build_dir,
                                           self.target_name)

    try:
      reproducible_on_clusterfuzz_build = self.is_reproducible(
          testcase, clusterfuzz_target_path)
    except ReproduceError:
      # This happens if the project has ClusterFuzz builds, but the fuzz target
      # is not in it (e.g. because the fuzz target is new).
      logging.info(COULD_NOT_TEST_ON_CLUSTERFUZZ_MESSAGE)
      return True

    if reproducible_on_clusterfuzz_build:
      logging.info('The crash is reproducible on previous build. '
                   'Code change (pr/commit) did not introduce crash.')
      return False
    logging.info('The crash is not reproducible on previous build. '
                 'Code change (pr/commit) introduced crash.')
    return True


def get_testcase(stderr_bytes):
  """Gets the file from a fuzzer run stacktrace.

  Args:
    stderr_bytes: The bytes containing the output from the fuzzer.

  Returns:
    The path to the testcase or None if not found.
  """
  match = re.search(rb'\bTest unit written to (.+)', stderr_bytes)
  if match:
    return match.group(1).decode('utf-8')
  return None<|MERGE_RESOLUTION|>--- conflicted
+++ resolved
@@ -92,21 +92,14 @@
     """
     logging.info('Running fuzzer: %s.', self.target_name)
     env = base_runner_utils.get_env(self.config, self.workspace)
+    # TODO(metzman): Is this needed?
     env['RUN_FUZZER_MODE'] = 'interactive'
 
     # If corpus can be downloaded, use it for fuzzing.
     self.latest_corpus_path = self.clusterfuzz_deployment.download_corpus(
         self.target_name)
-<<<<<<< HEAD
     env['CORPUS_DIR'] = self.latest_corpus_path
-=======
-    command += docker.get_docker_env_vars({
-        'CORPUS_DIR': self.latest_corpus_path,
-        'RUN_FUZZER_MODE': 'interactive'
-    })
-
     command += [docker.BASE_RUNNER_TAG, 'bash', '-c']
->>>>>>> af2617d7
 
     options = LIBFUZZER_OPTIONS.copy() + [
         f'-max_total_time={self.duration}',
@@ -193,22 +186,9 @@
 
     os.chmod(target_path, stat.S_IRWXO)
 
-<<<<<<< HEAD
     env = base_runner_utils.get_env(self.config, self.workspace)
     env['TESTCASE'] = testcase
     command = ['reproduce', self.target_name, '-runs=100']
-=======
-    command, container = docker.get_base_docker_run_command(
-        self.workspace, self.config.sanitizer, self.config.language)
-    if container:
-      command += docker.get_docker_env_vars({'TESTCASE': testcase})
-    else:
-      command += ['-v', f'{testcase}:/testcase']
-
-    command += [
-        '-t', docker.BASE_RUNNER_TAG, 'reproduce', self.target_name, '-runs=100'
-    ]
->>>>>>> af2617d7
 
     logging.info('Running reproduce command: %s.', ' '.join(command))
     for _ in range(REPRODUCE_ATTEMPTS):
