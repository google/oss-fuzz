# Copyright 2020 Google LLC
#
# Licensed under the Apache License, Version 2.0 (the "License");
# you may not use this file except in compliance with the License.
# You may obtain a copy of the License at
#
#      http://www.apache.org/licenses/LICENSE-2.0
#
# Unless required by applicable law or agreed to in writing, software
# distributed under the License is distributed on an "AS IS" BASIS,
# WITHOUT WARRANTIES OR CONDITIONS OF ANY KIND, either express or implied.
# See the License for the specific language governing permissions and
# limitations under the License.
"""A module to handle running a fuzz target for a specified amount of time."""
import logging
import os
import posixpath
import re
import subprocess
import sys
<<<<<<< HEAD
import urllib.error
=======
>>>>>>> 1522a742
import urllib.request
import zipfile

# pylint: disable=wrong-import-position
# pylint: disable=import-error
sys.path.append(os.path.dirname(os.path.dirname(os.path.abspath(__file__))))
import utils

# TODO: Turn default logging to WARNING when CIFuzz is stable
logging.basicConfig(
    format='%(asctime)s - %(name)s - %(levelname)s - %(message)s',
    level=logging.DEBUG)

LIBFUZZER_OPTIONS = '-seed=1337 -len_control=0'

# Location of google cloud storage for latest OSS-Fuzz builds.
<<<<<<< HEAD
GCS_BASE_URL = 'https://storage.googleapis.com/'

# Location of cluster fuzz builds on GCS.
CLUSTER_FUZZ_BUILDS = 'clusterfuzz-builds'

# The name of the zip file to download for geting the corpus.
CORPUS_ZIP_NAME = 'public.zip'
=======
GCS_BASE_URL = 'https://storage.googleapis.com/clusterfuzz-builds'
>>>>>>> 1522a742

# The number of reproduce attempts for a crash.
REPRODUCE_ATTEMPTS = 10

# The name to store the latest OSS-Fuzz build at.
BUILD_ARCHIVE_NAME = 'oss_fuzz_latest.zip'

# The get request for the latest version of a project's build.
VERSION_STRING = '{project_name}-{sanitizer}-latest.version'

SANITIZER = 'address'


class FuzzTarget:
  """A class to manage a single fuzz target.

  Attributes:
    target_name: The name of the fuzz target.
    duration: The length of time in seconds that the target should run.
    target_path: The location of the fuzz target binary.
<<<<<<< HEAD
    out_dir: The location of where the output from crashes should be stored.
=======
>>>>>>> 1522a742
    project_name: The name of the relevant OSS-Fuzz project.
  """

  def __init__(self, target_path, duration, out_dir, project_name=None):
    """Represents a single fuzz target.

    Note: project_name should be none when the fuzzer being run is not
    associated with a specific OSS-Fuzz project.

    Args:
      target_path: The location of the fuzz target binary.
      duration: The length of time  in seconds the target should run.
      out_dir: The location of where the output from crashes should be stored.
      project_name: The name of the relevant OSS-Fuzz project.
    """
    self.target_name = os.path.basename(target_path)
    self.duration = duration
    self.target_path = target_path
    self.out_dir = out_dir
    self.project_name = project_name

  def fuzz(self):
    """Starts the fuzz target run for the length of time specified by duration.

    Returns:
      (test_case, stack trace) if found or (None, None) on timeout or error.
    """
    logging.info('Fuzzer %s, started.', self.target_name)
    docker_container = utils.get_container_name()
    command = ['docker', 'run', '--rm', '--privileged']
    if docker_container:
      command += [
          '--volumes-from', docker_container, '-e', 'OUT=' + self.out_dir
      ]
    else:
      command += ['-v', '%s:%s' % (self.out_dir, '/out')]

    command += [
        '-e', 'FUZZING_ENGINE=libfuzzer', '-e', 'SANITIZER=address', '-e',
        'RUN_FUZZER_MODE=interactive', 'gcr.io/oss-fuzz-base/base-runner',
        'bash', '-c'
    ]
    run_fuzzer_command = 'run_fuzzer {fuzz_target} {options}'.format(
        fuzz_target=self.target_name, options=LIBFUZZER_OPTIONS)
    latest_corpus_path = self.download_latest_corpus()
    if latest_corpus_path:
      run_fuzzer_command = run_fuzzer_command + ' ' + latest_corpus_path
    command.append(run_fuzzer_command)

    logging.info('Running command: %s', ' '.join(command))
    process = subprocess.Popen(command,
                               stdout=subprocess.PIPE,
                               stderr=subprocess.PIPE)

    try:
      _, err = process.communicate(timeout=self.duration)
    except subprocess.TimeoutExpired:
      logging.info('Fuzzer %s, finished with timeout.', self.target_name)
      return None, None

    logging.info('Fuzzer %s, ended before timeout.', self.target_name)
    err_str = err.decode('ascii')
    test_case = self.get_test_case(err_str)
    if not test_case:
      logging.error('No test case found in stack trace: %s.', err_str)
      return None, None
<<<<<<< HEAD
    if self.is_crash_a_failure(test_case):
=======
    if self.check_reproducibility_and_regression(test_case):
>>>>>>> 1522a742
      return test_case, err_str
    return None, None

  def is_reproducible(self, test_case, target_path):
    """Checks if the test case reproduces.

      Args:
        test_case: The path to the test case to be tested.
        target_path: The path to the fuzz target to be tested

      Returns:
        True if crash is reproducible.
    """
    command = [
        'docker', 'run', '--rm', '--privileged', '-v',
        '%s:/out' % target_path, '-v',
        '%s:/testcase' % test_case, '-t', 'gcr.io/oss-fuzz-base/base-runner',
        'reproduce', self.target_name, '-runs=100'
    ]
    for _ in range(REPRODUCE_ATTEMPTS):
      _, _, err_code = utils.execute(command)
      if err_code:
        return True
    return False

<<<<<<< HEAD
  def is_crash_a_failure(self, test_case):
=======
  def check_reproducibility_and_regression(self, test_case):
>>>>>>> 1522a742
    """Checks if a crash is reproducible, and if it is, whether it's a new
    regression that cannot be reproduced with the latest OSS-Fuzz build.

    NOTE: If no project is specified the crash is assumed introduced
    by the pull request if it is reproducible.

    Args:
      test_case: The path to the test_case that triggered the crash.

    Returns:
      True if the crash was introduced by the current pull request.
    """
    reproducible_in_pr = self.is_reproducible(test_case,
                                              os.path.dirname(self.target_path))
    if not self.project_name:
      return reproducible_in_pr

    if not reproducible_in_pr:
<<<<<<< HEAD
      logging.info('Crash is not reproducible.')
=======
      logging.info(
          'Failed to reproduce the crash using the obtained test case.')
>>>>>>> 1522a742
      return False

    oss_fuzz_build_dir = self.download_oss_fuzz_build()
    if not oss_fuzz_build_dir:
      return False

    reproducible_in_oss_fuzz = self.is_reproducible(test_case,
                                                    oss_fuzz_build_dir)

    if reproducible_in_pr and not reproducible_in_oss_fuzz:
<<<<<<< HEAD
      logging.info('Crash is new and reproducible.')
      return True
    logging.info('Crash was found in old OSS-Fuzz build.')
=======
      logging.info('The crash is reproducible. The crash doesn\'t reproduce ' \
      'on old builds. This pull request probably introduced the crash.')
      return True
    logging.info('The crash is reproducible without the current pull request.')
>>>>>>> 1522a742
    return False

  def get_test_case(self, error_string):
    """Gets the file from a fuzzer run stack trace.

    Args:
      error_string: The stack trace string containing the error.

    Returns:
      The error test case or None if not found.
    """
    match = re.search(r'\bTest unit written to \.\/([^\s]+)', error_string)
    if match:
      return os.path.join(self.out_dir, match.group(1))
    return None

  def get_lastest_build_version(self):
<<<<<<< HEAD
    """Gets the latest OSS-Fuzz build version for a projects fuzzers.
=======
    """Gets the latest OSS-Fuzz build version for a projects' fuzzers.
>>>>>>> 1522a742

    Returns:
      A string with the latest build version or None.
    """
    if not self.project_name:
      return None
<<<<<<< HEAD
    sanitizer = 'address'
    version = '{project_name}-{sanitizer}-latest.version'.format(
        project_name=self.project_name, sanitizer=sanitizer)
    version_url = url_join(GCS_BASE_URL, CLUSTER_FUZZ_BUILDS, self.project_name,
                           version)
    try:
      response = urllib.request.urlopen(version_url)
    except urllib.error.HTTPError:
      logging.error('Error getting the lastest build version for %s.',
                    self.project_name)
      return None
    return response.read().decode('UTF-8')
=======

    version = VERSION_STRING.format(project_name=self.project_name,
                                    sanitizer=SANITIZER)
    version_url = url_join(GCS_BASE_URL, self.project_name, version)
    try:
      response = urllib.request.urlopen(version_url)
    except urllib.error.HTTPError:
      logging.error(
          'Error getting the lastest build version for %s from url %s.',
          self.project_name, version_url)
      return None
    return response.read().decode()
>>>>>>> 1522a742

  def download_oss_fuzz_build(self):
    """Downloads the latest OSS-Fuzz build from GCS.

    Returns:
      A path to where the OSS-Fuzz build is located, or None.
    """
    if not os.path.exists(self.out_dir):
      logging.error('Out directory %s does not exist.', self.out_dir)
      return None
    if not self.project_name:
      return None
<<<<<<< HEAD

=======
>>>>>>> 1522a742
    build_dir = os.path.join(self.out_dir, 'oss_fuzz_latest', self.project_name)
    if os.path.exists(os.path.join(build_dir, self.target_name)):
      return build_dir
    os.makedirs(build_dir, exist_ok=True)
    latest_build_str = self.get_lastest_build_version()
    if not latest_build_str:
      return None

<<<<<<< HEAD
    oss_fuzz_build_url = url_join(GCS_BASE_URL, CLUSTER_FUZZ_BUILDS,
                                  self.project_name, latest_build_str)
    return download_zip(oss_fuzz_build_url, build_dir)

  def download_latest_corpus(self):
    """Downloads the latest OSS-Fuzz corpus for the target from google cloud.

    Returns:
      The local path to to corpus or None if download failed.
    """
    if not os.path.exists(self.out_dir):
      logging.error('Out directory %s does not exist.', self.out_dir)
      return None
    if not self.project_name:
      return None

    corpus_dir = os.path.join(self.out_dir, 'backup_corpus', self.target_name)
    os.makedirs(corpus_dir, exist_ok=True)
    corpus_url = url_join(
        GCS_BASE_URL,
        '{0}-backup.clusterfuzz-external.appspot.com/corpus/libFuzzer/'.format(
            self.project_name),
        '{0}_{1}'.format(self.project_name, self.target_name), CORPUS_ZIP_NAME)
    return download_zip(corpus_url, corpus_dir)


def download_zip(http_url, out_dir):
  """Downloads a zip file from an http url.

  Args:
    http_url: A url to the zip file.
    out_dir: The path where the zip file should be extracted.

  Returns:
    A path to the downloaded file or None on failure.
  """
  if not os.path.exists(out_dir):
    logging.error('Out directory %s does not exist.', out_dir)
    return None
  tmp_file = os.path.join(out_dir, 'tmp.zip')
  try:
    urllib.request.urlretrieve(http_url, tmp_file)
  except urllib.error.HTTPError:
    logging.error('Unable to download build from: %s.', http_url)
    return None
  with zipfile.ZipFile(tmp_file, 'r') as zip_file:
    zip_file.extractall(out_dir)
  os.remove(tmp_file)
  return out_dir
=======
    oss_fuzz_build_url = url_join(GCS_BASE_URL, self.project_name,
                                  latest_build_str)
    try:
      urllib.request.urlretrieve(oss_fuzz_build_url, BUILD_ARCHIVE_NAME)
    except urllib.error.HTTPError:
      logging.error('Unable to download build from: %s.', oss_fuzz_build_url)
      return None
    with zipfile.ZipFile(BUILD_ARCHIVE_NAME, 'r') as zip_file:
      zip_file.extractall(build_dir)
    os.remove(BUILD_ARCHIVE_NAME)
    return build_dir
>>>>>>> 1522a742


def url_join(*argv):
  """Joins URLs together using the posix join method.

  Args:
    argv: Sections of a URL to be joined.

  Returns:
    Joined URL.
  """
  return posixpath.join(*argv)<|MERGE_RESOLUTION|>--- conflicted
+++ resolved
@@ -18,10 +18,7 @@
 import re
 import subprocess
 import sys
-<<<<<<< HEAD
 import urllib.error
-=======
->>>>>>> 1522a742
 import urllib.request
 import zipfile
 
@@ -38,17 +35,7 @@
 LIBFUZZER_OPTIONS = '-seed=1337 -len_control=0'
 
 # Location of google cloud storage for latest OSS-Fuzz builds.
-<<<<<<< HEAD
-GCS_BASE_URL = 'https://storage.googleapis.com/'
-
-# Location of cluster fuzz builds on GCS.
-CLUSTER_FUZZ_BUILDS = 'clusterfuzz-builds'
-
-# The name of the zip file to download for geting the corpus.
-CORPUS_ZIP_NAME = 'public.zip'
-=======
 GCS_BASE_URL = 'https://storage.googleapis.com/clusterfuzz-builds'
->>>>>>> 1522a742
 
 # The number of reproduce attempts for a crash.
 REPRODUCE_ATTEMPTS = 10
@@ -69,10 +56,7 @@
     target_name: The name of the fuzz target.
     duration: The length of time in seconds that the target should run.
     target_path: The location of the fuzz target binary.
-<<<<<<< HEAD
     out_dir: The location of where the output from crashes should be stored.
-=======
->>>>>>> 1522a742
     project_name: The name of the relevant OSS-Fuzz project.
   """
 
@@ -139,11 +123,7 @@
     if not test_case:
       logging.error('No test case found in stack trace: %s.', err_str)
       return None, None
-<<<<<<< HEAD
-    if self.is_crash_a_failure(test_case):
-=======
     if self.check_reproducibility_and_regression(test_case):
->>>>>>> 1522a742
       return test_case, err_str
     return None, None
 
@@ -169,11 +149,7 @@
         return True
     return False
 
-<<<<<<< HEAD
-  def is_crash_a_failure(self, test_case):
-=======
   def check_reproducibility_and_regression(self, test_case):
->>>>>>> 1522a742
     """Checks if a crash is reproducible, and if it is, whether it's a new
     regression that cannot be reproduced with the latest OSS-Fuzz build.
 
@@ -192,12 +168,8 @@
       return reproducible_in_pr
 
     if not reproducible_in_pr:
-<<<<<<< HEAD
-      logging.info('Crash is not reproducible.')
-=======
       logging.info(
           'Failed to reproduce the crash using the obtained test case.')
->>>>>>> 1522a742
       return False
 
     oss_fuzz_build_dir = self.download_oss_fuzz_build()
@@ -208,16 +180,10 @@
                                                     oss_fuzz_build_dir)
 
     if reproducible_in_pr and not reproducible_in_oss_fuzz:
-<<<<<<< HEAD
-      logging.info('Crash is new and reproducible.')
-      return True
-    logging.info('Crash was found in old OSS-Fuzz build.')
-=======
       logging.info('The crash is reproducible. The crash doesn\'t reproduce ' \
       'on old builds. This pull request probably introduced the crash.')
       return True
     logging.info('The crash is reproducible without the current pull request.')
->>>>>>> 1522a742
     return False
 
   def get_test_case(self, error_string):
@@ -235,18 +201,13 @@
     return None
 
   def get_lastest_build_version(self):
-<<<<<<< HEAD
     """Gets the latest OSS-Fuzz build version for a projects fuzzers.
-=======
-    """Gets the latest OSS-Fuzz build version for a projects' fuzzers.
->>>>>>> 1522a742
 
     Returns:
       A string with the latest build version or None.
     """
     if not self.project_name:
       return None
-<<<<<<< HEAD
     sanitizer = 'address'
     version = '{project_name}-{sanitizer}-latest.version'.format(
         project_name=self.project_name, sanitizer=sanitizer)
@@ -259,20 +220,6 @@
                     self.project_name)
       return None
     return response.read().decode('UTF-8')
-=======
-
-    version = VERSION_STRING.format(project_name=self.project_name,
-                                    sanitizer=SANITIZER)
-    version_url = url_join(GCS_BASE_URL, self.project_name, version)
-    try:
-      response = urllib.request.urlopen(version_url)
-    except urllib.error.HTTPError:
-      logging.error(
-          'Error getting the lastest build version for %s from url %s.',
-          self.project_name, version_url)
-      return None
-    return response.read().decode()
->>>>>>> 1522a742
 
   def download_oss_fuzz_build(self):
     """Downloads the latest OSS-Fuzz build from GCS.
@@ -285,10 +232,7 @@
       return None
     if not self.project_name:
       return None
-<<<<<<< HEAD
-
-=======
->>>>>>> 1522a742
+
     build_dir = os.path.join(self.out_dir, 'oss_fuzz_latest', self.project_name)
     if os.path.exists(os.path.join(build_dir, self.target_name)):
       return build_dir
@@ -297,7 +241,6 @@
     if not latest_build_str:
       return None
 
-<<<<<<< HEAD
     oss_fuzz_build_url = url_join(GCS_BASE_URL, CLUSTER_FUZZ_BUILDS,
                                   self.project_name, latest_build_str)
     return download_zip(oss_fuzz_build_url, build_dir)
@@ -347,19 +290,6 @@
     zip_file.extractall(out_dir)
   os.remove(tmp_file)
   return out_dir
-=======
-    oss_fuzz_build_url = url_join(GCS_BASE_URL, self.project_name,
-                                  latest_build_str)
-    try:
-      urllib.request.urlretrieve(oss_fuzz_build_url, BUILD_ARCHIVE_NAME)
-    except urllib.error.HTTPError:
-      logging.error('Unable to download build from: %s.', oss_fuzz_build_url)
-      return None
-    with zipfile.ZipFile(BUILD_ARCHIVE_NAME, 'r') as zip_file:
-      zip_file.extractall(build_dir)
-    os.remove(BUILD_ARCHIVE_NAME)
-    return build_dir
->>>>>>> 1522a742
 
 
 def url_join(*argv):
