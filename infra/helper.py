#!/usr/bin/env python
# Copyright 2016 Google Inc.
#
# Licensed under the Apache License, Version 2.0 (the "License");
# you may not use this file except in compliance with the License.
# You may obtain a copy of the License at
#
#      http://www.apache.org/licenses/LICENSE-2.0
#
# Unless required by applicable law or agreed to in writing, software
# distributed under the License is distributed on an "AS IS" BASIS,
# WITHOUT WARRANTIES OR CONDITIONS OF ANY KIND, either express or implied.
# See the License for the specific language governing permissions and
# limitations under the License.
#
################################################################################
"""Helper script for OSS-Fuzz users. Can do common tasks like building
projects/fuzzers, running them etc."""

from __future__ import print_function
from multiprocessing.dummy import Pool as ThreadPool
import argparse
import datetime
import errno
import logging
import os
import re
import shlex
import shutil
import subprocess
import sys
import tempfile
import urllib.request

import constants
import templates
import chronos.manager
import common_utils


def _get_base_runner_image(args, debug=False):
  """Returns the base runner image to use."""
  image = common_utils.BASE_RUNNER_IMAGE
  if debug:
    image += '-debug'

  tag = 'latest'
  if hasattr(args, 'base_image_tag') and args.base_image_tag:
    tag = args.base_image_tag
  elif hasattr(args, 'project') and args.project:
    if args.project.base_os_version != 'legacy':
      tag = args.project.base_os_version

  return f'{image}:{tag}'


VALID_PROJECT_NAME_REGEX = re.compile(r'^[a-zA-Z0-9_-]+$')
MAX_PROJECT_NAME_LENGTH = 26

CORPUS_URL_FORMAT = (
    'gs://{project_name}-corpus.clusterfuzz-external.appspot.com/libFuzzer/'
    '{fuzz_target}/')
CORPUS_BACKUP_URL_FORMAT = (
    'gs://{project_name}-backup.clusterfuzz-external.appspot.com/corpus/'
    'libFuzzer/{fuzz_target}/')

HTTPS_CORPUS_BACKUP_URL_FORMAT = (
    'https://storage.googleapis.com/{project_name}-backup.clusterfuzz-external'
    '.appspot.com/corpus/libFuzzer/{fuzz_target}/public.zip')

LANGUAGE_REGEX = re.compile(r'[^\s]+')

WORKDIR_REGEX = re.compile(r'\s*WORKDIR\s*([^\s]+)')

# Regex to match special chars in project name.
SPECIAL_CHARS_REGEX = re.compile('[^a-zA-Z0-9_-]')

LANGUAGE_TO_BASE_BUILDER_IMAGE = {
    'c': 'base-builder',
    'c++': 'base-builder',
    'go': 'base-builder-go',
    'javascript': 'base-builder-javascript',
    'jvm': 'base-builder-jvm',
    'python': 'base-builder-python',
    'ruby': 'base-builder-ruby',
    'rust': 'base-builder-rust',
    'swift': 'base-builder-swift'
}
ARM_BUILDER_NAME = 'oss-fuzz-buildx-builder'

CLUSTERFUZZLITE_ENGINE = 'libfuzzer'
CLUSTERFUZZLITE_ARCHITECTURE = 'x86_64'
CLUSTERFUZZLITE_FILESTORE_DIR = 'filestore'
CLUSTERFUZZLITE_DOCKER_IMAGE = 'gcr.io/oss-fuzz-base/cifuzz-run-fuzzers'

INDEXER_PREBUILT_URL = ('https://clusterfuzz-builds.storage.googleapis.com/'
                        'oss-fuzz-artifacts/indexer')

logger = logging.getLogger(__name__)

if sys.version_info[0] >= 3:
  raw_input = input  # pylint: disable=invalid-name

# pylint: disable=too-many-lines


def main():  # pylint: disable=too-many-branches,too-many-return-statements
  """Gets subcommand from program arguments and does it. Returns 0 on success 1
  on error."""
  logging.basicConfig(level=logging.INFO)
  parser = get_parser()
  args = parse_args(parser)

  # Need to do this before chdir.
  # TODO(https://github.com/google/oss-fuzz/issues/6758): Get rid of chdir.
  if hasattr(args, 'testcase_path'):
    args.testcase_path = _get_absolute_path(args.testcase_path)
  # Note: this has to happen after parse_args above as parse_args needs to know
  # the original CWD for external projects.
  os.chdir(common_utils.OSS_FUZZ_DIR)
  if not os.path.exists(common_utils.BUILD_DIR):
    os.mkdir(common_utils.BUILD_DIR)

  # We have different default values for `sanitizer` depending on the `engine`.
  # Some commands do not have `sanitizer` argument, so `hasattr` is necessary.
  if hasattr(args, 'sanitizer') and not args.sanitizer:
    if args.project.language == 'javascript':
      args.sanitizer = 'none'
    else:
      args.sanitizer = constants.DEFAULT_SANITIZER

  if args.command == 'generate':
    result = generate(args)
  elif args.command == 'build_image':
    result = build_image(args)
  elif args.command == 'build_fuzzers':
    result = build_fuzzers(args)
  elif args.command == 'fuzzbench_build_fuzzers':
    result = fuzzbench_build_fuzzers(args)
  elif args.command == 'fuzzbench_run_fuzzer':
    result = fuzzbench_run_fuzzer(args)
  elif args.command == 'fuzzbench_measure':
    result = fuzzbench_measure(args)
  elif args.command == 'check_build':
    result = check_build(args)
  elif args.command == 'download_corpora':
    result = download_corpora(args)
  elif args.command == 'run_fuzzer':
    result = run_fuzzer(args)
  elif args.command == 'coverage':
    result = coverage(args)
  elif args.command == 'introspector':
    result = introspector(args)
  elif args.command == 'reproduce':
    result = reproduce(args)
  elif args.command == 'shell':
    result = shell(args)
  elif args.command == 'pull_images':
    result = common_utils.pull_images()
  elif args.command == 'index':
    result = index(args)
  elif args.command == 'run_clusterfuzzlite':
    result = run_clusterfuzzlite(args)
  elif args.command == 'check-tests':
    chronos.manager.cmd_dispatcher_check_tests(args)
    result = 0
  elif args.command == 'check-replay':
    chronos.manager.cmd_dispatcher_check_replay(args)
    result = 0
  else:
    # Print help string if no arguments provided.
    parser.print_help()
    result = False
  return bool_to_retcode(result)


def bool_to_retcode(boolean):
  """Returns 0 if |boolean| is Truthy, 0 is the standard return code for a
  successful process execution. Returns 1 otherwise, indicating the process
  failed."""
  return 0 if boolean else 1


def parse_args(parser, args=None):
  """Parses |args| using |parser| and returns parsed args. Also changes
  |args.build_integration_path| to have correct default behavior."""
  # Use default argument None for args so that in production, argparse does its
  # normal behavior, but unittesting is easier.
  parsed_args = parser.parse_args(args)
  project = getattr(parsed_args, 'project', None)
  if not project:
    return parsed_args

  # Use hacky method for extracting attributes so that ShellTest works.
  # TODO(metzman): Fix this.
  is_external = getattr(parsed_args, 'external', False)
  parsed_args.project = common_utils.Project(parsed_args.project, is_external)
  return parsed_args


def _add_external_project_args(parser):
  parser.add_argument(
      '--external',
      help='Is project external?',
      default=False,
      action='store_true',
  )


def get_parser():  # pylint: disable=too-many-statements,too-many-locals
  """Returns an argparse parser."""
  parser = argparse.ArgumentParser('helper.py', description='oss-fuzz helpers')
  subparsers = parser.add_subparsers(dest='command')

  generate_parser = subparsers.add_parser(
      'generate', help='Generate files for new project.')
  generate_parser.add_argument('project')
  generate_parser.add_argument('--language',
                               default=constants.DEFAULT_LANGUAGE,
                               choices=LANGUAGE_TO_BASE_BUILDER_IMAGE.keys(),
                               help='Project language.')
  _add_external_project_args(generate_parser)

  build_image_parser = subparsers.add_parser('build_image',
                                             help='Build an image.')
  build_image_parser.add_argument('project')
  build_image_parser.add_argument('--pull',
                                  action='store_true',
                                  help='Pull latest base image.')
  _add_architecture_args(build_image_parser)
  build_image_parser.add_argument('--cache',
                                  action='store_true',
                                  default=False,
                                  help='Use docker cache when building image.')
  build_image_parser.add_argument('--no-pull',
                                  action='store_true',
                                  help='Do not pull latest base image.')
  _add_external_project_args(build_image_parser)

  build_fuzzers_parser = subparsers.add_parser(
      'build_fuzzers', help='Build fuzzers for a project.')
  _add_architecture_args(build_fuzzers_parser)
  _add_engine_args(build_fuzzers_parser)
  _add_sanitizer_args(build_fuzzers_parser)
  _add_environment_args(build_fuzzers_parser)
  _add_external_project_args(build_fuzzers_parser)
  build_fuzzers_parser.add_argument('project')
  build_fuzzers_parser.add_argument('source_path',
                                    help='path of local source',
                                    nargs='?')
  build_fuzzers_parser.add_argument('--mount_path',
                                    dest='mount_path',
                                    help='path to mount local source in '
                                    '(defaults to WORKDIR)')
  build_fuzzers_parser.add_argument('--clean',
                                    dest='clean',
                                    action='store_true',
                                    help='clean existing artifacts.')
  build_fuzzers_parser.add_argument('--no-clean',
                                    dest='clean',
                                    action='store_false',
                                    help='do not clean existing artifacts '
                                    '(default).')
  build_fuzzers_parser.set_defaults(clean=False)

  fuzzbench_build_fuzzers_parser = subparsers.add_parser(
      'fuzzbench_build_fuzzers')
  _add_architecture_args(fuzzbench_build_fuzzers_parser)
  fuzzbench_build_fuzzers_parser.add_argument('--engine')
  _add_sanitizer_args(fuzzbench_build_fuzzers_parser)
  _add_environment_args(fuzzbench_build_fuzzers_parser)
  _add_external_project_args(fuzzbench_build_fuzzers_parser)
  fuzzbench_build_fuzzers_parser.add_argument('project')
  check_build_parser = subparsers.add_parser(
      'check_build', help='Checks that fuzzers execute without errors.')
  _add_architecture_args(check_build_parser)
  _add_engine_args(check_build_parser, choices=constants.ENGINES)
  _add_sanitizer_args(check_build_parser, choices=constants.SANITIZERS)
  _add_environment_args(check_build_parser)
  _add_base_image_tag_args(check_build_parser)
  check_build_parser.add_argument('project',
                                  help='name of the project or path (external)')
  check_build_parser.add_argument('fuzzer_name',
                                  help='name of the fuzzer',
                                  nargs='?')
  _add_external_project_args(check_build_parser)
  index_parser = subparsers.add_parser('index', help='Index project.')
  index_parser.add_argument(
      '--targets', help='Allowlist of targets to index (comma-separated).')
  index_parser.add_argument('--dev',
                            action='store_true',
                            help=('Use development versions of scripts and '
                                  'indexer.'))
  index_parser.add_argument('--shell',
                            action='store_true',
                            help='Run /bin/bash instead of the indexer.')
  index_parser.add_argument('--docker_arg',
                            help='Additional docker argument to pass through '
                            '(can be specified multiple times).',
                            nargs='*',
                            action='extend')
  index_parser.add_argument('project', help='Project')
  index_parser.add_argument(
      'extra_args',
      nargs='*',
      help='Additional args to pass through to the Docker entrypoint.')
  _add_architecture_args(index_parser)
  _add_environment_args(index_parser)

  run_fuzzer_parser = subparsers.add_parser(
      'run_fuzzer', help='Run a fuzzer in the emulated fuzzing environment.')
  _add_architecture_args(run_fuzzer_parser)
  _add_engine_args(run_fuzzer_parser)
  _add_sanitizer_args(run_fuzzer_parser)
  _add_environment_args(run_fuzzer_parser)
  _add_base_image_tag_args(run_fuzzer_parser)
  _add_external_project_args(run_fuzzer_parser)
  run_fuzzer_parser.add_argument(
      '--corpus-dir', help='directory to store corpus for the fuzz target')
  run_fuzzer_parser.add_argument('project',
                                 help='name of the project or path (external)')
  run_fuzzer_parser.add_argument('fuzzer_name', help='name of the fuzzer')
  run_fuzzer_parser.add_argument('fuzzer_args',
                                 help='arguments to pass to the fuzzer',
                                 nargs='*')

  fuzzbench_run_fuzzer_parser = subparsers.add_parser('fuzzbench_run_fuzzer')
  _add_architecture_args(fuzzbench_run_fuzzer_parser)
  fuzzbench_run_fuzzer_parser.add_argument('--engine')
  _add_sanitizer_args(fuzzbench_run_fuzzer_parser)
  _add_environment_args(fuzzbench_run_fuzzer_parser)
  _add_external_project_args(fuzzbench_run_fuzzer_parser)
  fuzzbench_run_fuzzer_parser.add_argument(
      '--corpus-dir', help='directory to store corpus for the fuzz target')
  fuzzbench_run_fuzzer_parser.add_argument(
      'project', help='name of the project or path (external)')
  fuzzbench_run_fuzzer_parser.add_argument('fuzzer_name',
                                           help='name of the fuzzer')
  fuzzbench_run_fuzzer_parser.add_argument(
      'fuzzer_args', help='arguments to pass to the fuzzer', nargs='*')

  fuzzbench_measure_parser = subparsers.add_parser('fuzzbench_measure')
  fuzzbench_measure_parser.add_argument(
      'project', help='name of the project or path (external)')
  fuzzbench_measure_parser.add_argument('engine_name',
                                        help='name of the fuzzer')
  fuzzbench_measure_parser.add_argument('fuzz_target_name',
                                        help='name of the fuzzer')

  coverage_parser = subparsers.add_parser(
      'coverage', help='Generate code coverage report for the project.')
  coverage_parser.add_argument('--no-corpus-download',
                               action='store_true',
                               help='do not download corpus backup from '
                               'OSS-Fuzz; use corpus located in '
                               'build/corpus/<project>/<fuzz_target>/')
  coverage_parser.add_argument('--no-serve',
                               action='store_true',
                               help='do not serve a local HTTP server.')
  coverage_parser.add_argument('--port',
                               default='8008',
                               help='specify port for'
                               ' a local HTTP server rendering coverage report')
  coverage_parser.add_argument('--fuzz-target',
                               help='specify name of a fuzz '
                               'target to be run for generating coverage '
                               'report')
  coverage_parser.add_argument('--corpus-dir',
                               help='specify location of corpus'
                               ' to be used (requires --fuzz-target argument)')
  coverage_parser.add_argument('--public',
                               action='store_true',
                               help='if set, will download public '
                               'corpus using wget')
  coverage_parser.add_argument('project',
                               help='name of the project or path (external)')
  coverage_parser.add_argument('extra_args',
                               help='additional arguments to '
                               'pass to llvm-cov utility.',
                               nargs='*')
  _add_external_project_args(coverage_parser)
  _add_architecture_args(coverage_parser)
  _add_base_image_tag_args(coverage_parser)

  introspector_parser = subparsers.add_parser(
      'introspector',
      help='Run a complete end-to-end run of '
      'fuzz introspector. This involves (1) '
      'building the fuzzers with ASAN; (2) '
      'running all fuzzers; (3) building '
      'fuzzers with coverge; (4) extracting '
      'coverage; (5) building fuzzers using '
      'introspector')
  introspector_parser.add_argument('project', help='name of the project')
  introspector_parser.add_argument('--seconds',
                                   help='number of seconds to run fuzzers',
                                   default=10)
  introspector_parser.add_argument('source_path',
                                   help='path of local source',
                                   nargs='?')
  introspector_parser.add_argument(
      '--public-corpora',
      help='if specified, will use public corpora for code coverage',
      default=False,
      action='store_true')
  introspector_parser.add_argument(
      '--private-corpora',
      help='if specified, will use private corpora',
      default=False,
      action='store_true')
  introspector_parser.add_argument(
      '--coverage-only',
      action='store_true',
      help='if specified, will only collect coverage.')

  download_corpora_parser = subparsers.add_parser(
      'download_corpora', help='Download all corpora for a project.')
  download_corpora_parser.add_argument('--fuzz-target',
                                       nargs='+',
                                       help='specify name of a fuzz target')
  download_corpora_parser.add_argument('--public',
                                       action='store_true',
                                       help='if set, will download public '
                                       'corpus using wget')
  download_corpora_parser.add_argument(
      'project', help='name of the project or path (external)')

  reproduce_parser = subparsers.add_parser('reproduce',
                                           help='Reproduce a crash.')
  reproduce_parser.add_argument('--valgrind',
                                action='store_true',
                                help='run with valgrind')
  reproduce_parser.add_argument('project',
                                help='name of the project or path (external)')
  reproduce_parser.add_argument('fuzzer_name', help='name of the fuzzer')
  reproduce_parser.add_argument('testcase_path', help='path of local testcase')
  reproduce_parser.add_argument('fuzzer_args',
                                help='arguments to pass to the fuzzer',
                                nargs='*')
  _add_environment_args(reproduce_parser)
  _add_external_project_args(reproduce_parser)
  _add_architecture_args(reproduce_parser)
  _add_base_image_tag_args(reproduce_parser)

  shell_parser = subparsers.add_parser(
      'shell', help='Run /bin/bash within the builder container.')
  shell_parser.add_argument('project',
                            help='name of the project or path (external)')
  shell_parser.add_argument('source_path',
                            help='path of local source',
                            nargs='?')
  _add_architecture_args(shell_parser)
  _add_engine_args(shell_parser)
  _add_sanitizer_args(shell_parser)
  _add_environment_args(shell_parser)
  _add_external_project_args(shell_parser)
  _add_base_image_tag_args(shell_parser)

  run_clusterfuzzlite_parser = subparsers.add_parser(
      'run_clusterfuzzlite', help='Run ClusterFuzzLite on a project.')
  _add_sanitizer_args(run_clusterfuzzlite_parser)
  _add_environment_args(run_clusterfuzzlite_parser)
  run_clusterfuzzlite_parser.add_argument('project')
  run_clusterfuzzlite_parser.add_argument('--clean',
                                          dest='clean',
                                          action='store_true',
                                          help='clean existing artifacts.')
  run_clusterfuzzlite_parser.add_argument(
      '--no-clean',
      dest='clean',
      action='store_false',
      help='do not clean existing artifacts '
      '(default).')
  run_clusterfuzzlite_parser.add_argument('--branch',
                                          default='master',
                                          required=True)
  _add_external_project_args(run_clusterfuzzlite_parser)
  run_clusterfuzzlite_parser.set_defaults(clean=False)

  subparsers.add_parser('pull_images', help='Pull base images.')

  check_test_parser = subparsers.add_parser(
      'check-tests', help='Checks run_test.sh for specific project.')
  check_test_parser.add_argument(
      'project',
      type=str,
      help='The name of the project to check (e.g., "libpng").',
  )
  check_test_parser.add_argument(
      '--stop-on-failure',
      action='store_true',
      help='If set, will stop integrity checks on first failure.')
  _add_sanitizer_args(check_test_parser)
  check_test_parser.add_argument(
      '--container-output',
      choices=['silent', 'file', 'stdout'],
      default='stdout',
      help='How to handle output from the container. ')
  check_test_parser.add_argument(
      '--run-full-cache-replay',
      action='store_true',
      help=
      'If set, will run the full cache replay instead of just checking the script.'
  )
  check_test_parser.add_argument(
      '--integrity-check',
      action='store_true',
      help=
      'Setting `integrity_check` enables a check that validates if the `run_test.sh` modifies '\
      'the source control of the project will be performed. That is we want to ensure '\
      'e.g. `git diff ./` has the same output before and after `run_tests.sh`. The `run_test.sh` '\
      'must not change the underlying project source, and if it does it should reset the changes ' \
      'before exiting.'
  )

  check_replay_parser = subparsers.add_parser(
      'check-replay',
      help='Checks if the replay script works for a specific project.')
  check_replay_parser.add_argument('project',
                                   help='The name of the project to check.')
  _add_sanitizer_args(check_replay_parser)
  check_replay_parser.add_argument(
      '--integrity-check',
      action='store_true',
      help='If set, will test the integrity of the replay script. The integrity check' \
            'will run the build a number of times where each time the source code of the ' \
            'project is patched with a different patch to validate. The goal is to ensure ' \
            'the replay script correctly builds the target source code when code modifications ' \
            'are made. The patches will perform three main tasks:\n' \
            '1) A control test to ensure it is working as is.\n' \
            '2) A control test to check that we rebuild when white noise is included.\n' \
            '3) A set of bad patches that should cause the build to fail.')

  return parser


def _check_fuzzer_exists(project, fuzzer_name, args, architecture='x86_64'):
  """Checks if a fuzzer exists."""
  platform = 'linux/arm64' if architecture == 'aarch64' else 'linux/amd64'
  command = ['docker', 'run', '--rm', '--platform', platform]
  command.extend(['-v', '%s:/out' % project.out])
  command.append(_get_base_runner_image(args))

  command.extend(['/bin/bash', '-c', 'test -f /out/%s' % fuzzer_name])

  try:
    subprocess.check_call(command)
  except subprocess.CalledProcessError:
    logger.error('%s does not seem to exist. Please run build_fuzzers first.',
                 fuzzer_name)
    return False

  return True


def _normalized_name(name):
  """Return normalized name with special chars like slash, colon, etc normalized
  to hyphen(-). This is important as otherwise these chars break local and cloud
  storage paths."""
  return SPECIAL_CHARS_REGEX.sub('-', name).strip('-')


def _get_absolute_path(path):
  """Returns absolute path with user expansion."""
  return os.path.abspath(os.path.expanduser(path))


def _add_architecture_args(parser, choices=None):
  """Adds common architecture args."""
  if choices is None:
    choices = constants.ARCHITECTURES
  parser.add_argument('--architecture',
                      default=constants.DEFAULT_ARCHITECTURE,
                      choices=choices)


def _add_engine_args(parser, choices=None):
  """Adds common engine args."""
  if choices is None:
    choices = constants.ENGINES
  parser.add_argument('--engine',
                      default=constants.DEFAULT_ENGINE,
                      choices=choices)


def _add_sanitizer_args(parser, choices=None):
  """Adds common sanitizer args."""
  if choices is None:
    choices = constants.SANITIZERS
  parser.add_argument('--sanitizer',
                      default=None,
                      choices=choices,
                      help='the default is "address"')


def _add_environment_args(parser):
  """Adds common environment args."""
  parser.add_argument('-e',
                      action='append',
                      help="set environment variable e.g. VAR=value")


def _add_base_image_tag_args(parser):
  """Adds base image tag arg."""
  parser.add_argument('--base-image-tag',
                      help='The tag of the base-runner image to use.')


def _env_to_docker_args(env_list):
  """Turns envirnoment variable list into docker arguments."""
  return sum([['-e', v] for v in env_list], [])


def workdir_from_lines(lines, default='/src'):
  """Gets the WORKDIR from the given lines."""
  for line in reversed(lines):  # reversed to get last WORKDIR.
    match = re.match(WORKDIR_REGEX, line)
    if match:
      workdir = match.group(1)
      workdir = workdir.replace('$SRC', '/src')

      if not os.path.isabs(workdir):
        workdir = os.path.join('/src', workdir)

      return os.path.normpath(workdir)

  return default


def _workdir_from_dockerfile(project):
  """Parses WORKDIR from the Dockerfile for the given project."""
  with open(project.dockerfile_path) as file_handle:
    lines = file_handle.readlines()

  return workdir_from_lines(lines, default=os.path.join('/src', project.name))


def prepare_aarch64_emulation():
  """Run some necessary commands to use buildx to build AArch64 targets using
  QEMU emulation on an x86_64 host."""
  subprocess.check_call(
      ['docker', 'buildx', 'create', '--name', ARM_BUILDER_NAME])
  subprocess.check_call(['docker', 'buildx', 'use', ARM_BUILDER_NAME])


def docker_run(run_args, *, print_output=True, architecture='x86_64'):
  """Calls `docker run`."""
  platform = 'linux/arm64' if architecture == 'aarch64' else 'linux/amd64'
  command = [
      'docker', 'run', '--privileged', '--shm-size=2g', '--platform', platform
  ]
  if os.getenv('OSS_FUZZ_SAVE_CONTAINERS_NAME'):
    command.append('--name')
    command.append(os.getenv('OSS_FUZZ_SAVE_CONTAINERS_NAME'))
  else:
    command.append('--rm')

  # Support environments with a TTY.
  if sys.stdin.isatty():
    command.append('-i')

  command.extend(run_args)

  logger.info('Running: %s.', common_utils.get_command_string(command))
  stdout = None
  if not print_output:
    stdout = open(os.devnull, 'w')

  try:
    subprocess.check_call(command, stdout=stdout, stderr=subprocess.STDOUT)
  except subprocess.CalledProcessError:
    return False

  return True


def build_image(args):
  """Builds docker image."""
  if args.pull and args.no_pull:
    logger.error('Incompatible arguments --pull and --no-pull.')
    return False

  if args.pull:
    pull = True
  elif args.no_pull:
    pull = False
  else:
    y_or_n = raw_input('Pull latest base images (compiler/runtime)? (y/N): ')
    pull = y_or_n.lower() == 'y'

  if pull:
    logger.info('Pulling latest base images...')
  else:
    logger.info('Using cached base images...')

  # If build_image is called explicitly, don't use cache.
  if common_utils.build_image_impl(args.project,
                                   cache=args.cache,
                                   pull=pull,
                                   architecture=args.architecture):
    return True

  return False


def build_fuzzers_impl(  # pylint: disable=too-many-arguments,too-many-locals,too-many-branches
    project,
    clean,
    engine,
    sanitizer,
    architecture,
    env_to_add,
    source_path,
    mount_path=None,
    child_dir='',
    build_project_image=True):
  """Builds fuzzers."""
  if build_project_image and not common_utils.build_image_impl(
      project, architecture=architecture):
    return False

  project_out = os.path.join(project.out, child_dir)
  if clean:
    logger.info('Cleaning existing build artifacts.')

    # Clean old and possibly conflicting artifacts in project's out directory.
    docker_run([
        '-v', f'{project_out}:/out', '-t', f'gcr.io/oss-fuzz/{project.name}',
        '/bin/bash', '-c', 'rm -rf /out/*'
    ],
               architecture=architecture)

    docker_run([
        '-v',
        '%s:/work' % project.work, '-t',
        'gcr.io/oss-fuzz/%s' % project.name, '/bin/bash', '-c', 'rm -rf /work/*'
    ],
               architecture=architecture)

  else:
    logger.info('Keeping existing build artifacts as-is (if any).')
  env = [
      'FUZZING_ENGINE=' + engine,
      'SANITIZER=' + sanitizer,
      'ARCHITECTURE=' + architecture,
      'PROJECT_NAME=' + project.name,
      'HELPER=True',
  ]

  _add_oss_fuzz_ci_if_needed(env)

  if project.language:
    env.append('FUZZING_LANGUAGE=' + project.language)

  if env_to_add:
    env += env_to_add

  command = _env_to_docker_args(env)
  if source_path:
    workdir = _workdir_from_dockerfile(project)
    if mount_path:
      command += [
          '-v',
          '%s:%s' % (_get_absolute_path(source_path), mount_path),
      ]
    else:
      if workdir == '/src':
        logger.error('Cannot use local checkout with "WORKDIR: /src".')
        return False

      command += [
          '-v',
          '%s:%s' % (_get_absolute_path(source_path), workdir),
      ]

  command += [
      '-v', f'{project_out}:/out', '-v', f'{project.work}:/work',
      f'gcr.io/oss-fuzz/{project.name}'
  ]
  if sys.stdin.isatty():
    command.insert(-1, '-t')

  result = docker_run(command, architecture=architecture)
  if not result:
    logger.error('Building fuzzers failed.')
    return False

  return True


def run_clusterfuzzlite(args):
  """Runs ClusterFuzzLite on a local repo."""
  if not os.path.exists(CLUSTERFUZZLITE_FILESTORE_DIR):
    os.mkdir(CLUSTERFUZZLITE_FILESTORE_DIR)

  try:
    with tempfile.TemporaryDirectory() as workspace:

      if args.external:
        project_src_path = os.path.join(workspace, args.project.name)
        shutil.copytree(args.project.path, project_src_path)

      build_command = [
          '--tag', 'gcr.io/oss-fuzz-base/cifuzz-run-fuzzers', '--file',
          'infra/run_fuzzers.Dockerfile', 'infra'
      ]
      if not common_utils.docker_build(build_command):
        return False
      filestore_path = os.path.abspath(CLUSTERFUZZLITE_FILESTORE_DIR)
      docker_run_command = []
      if args.external:
        docker_run_command += [
            '-e',
            f'PROJECT_SRC_PATH={project_src_path}',
        ]
      else:
        docker_run_command += [
            '-e',
            f'OSS_FUZZ_PROJECT_NAME={args.project.name}',
        ]
      docker_run_command += [
          '-v',
          f'{filestore_path}:{filestore_path}',
          '-v',
          f'{workspace}:{workspace}',
          '-e',
          f'FILESTORE_ROOT_DIR={filestore_path}',
          '-e',
          f'WORKSPACE={workspace}',
          '-e',
          f'REPOSITORY={args.project.name}',
          '-e',
          'CFL_PLATFORM=standalone',
          '--entrypoint',
          '',
          '-v',
          '/var/run/docker.sock:/var/run/docker.sock',
          CLUSTERFUZZLITE_DOCKER_IMAGE,
          'python3',
          '/opt/oss-fuzz/infra/cifuzz/cifuzz_combined_entrypoint.py',
      ]
      return docker_run(docker_run_command)

  except PermissionError as error:
    logger.error('PermissionError: %s.', error)
    # Tempfile can't delete the workspace because of a permissions issue. This
    # is because docker creates files in the workspace that are owned by root
    # but this process is probably being run as another user. Use a docker image
    # to delete the temp directory (workspace) so that we have permission.
    docker_run([
        '-v', f'{workspace}:{workspace}', '--entrypoint', '',
        CLUSTERFUZZLITE_DOCKER_IMAGE, 'rm', '-rf',
        os.path.join(workspace, '*')
    ])
    return False


def build_fuzzers(args):
  """Builds fuzzers."""
  if args.engine == 'centipede' and args.sanitizer != 'none':
    # Centipede always requires separate binaries for sanitizers:
    # An unsanitized binary, which Centipede requires for fuzzing.
    # A sanitized binary, placed in the child directory.
    sanitized_binary_directories = (
        ('none', ''),
        (args.sanitizer, f'__centipede_{args.sanitizer}'),
    )
  else:
    # Generally, a fuzzer only needs one sanitized binary in the default dir.
    sanitized_binary_directories = ((args.sanitizer, ''),)
  return all(
      build_fuzzers_impl(args.project,
                         args.clean,
                         args.engine,
                         sanitizer,
                         args.architecture,
                         args.e,
                         args.source_path,
                         mount_path=args.mount_path,
                         child_dir=child_dir)
      for sanitizer, child_dir in sanitized_binary_directories)


def fuzzbench_build_fuzzers(args):
  """Builds fuzz targets with an arbitrary fuzzer from FuzzBench."""
  with tempfile.TemporaryDirectory() as tmp_dir:
    tmp_dir = os.path.abspath(tmp_dir)
    fuzzbench_path = os.path.join(tmp_dir, 'fuzzbench')
    subprocess.run([
        'git', 'clone', 'https://github.com/google/fuzzbench', '--depth', '1',
        fuzzbench_path
    ],
                   check=True)
    env = [
        f'FUZZBENCH_PATH={fuzzbench_path}', 'OSS_FUZZ_ON_DEMAND=1',
        f'PROJECT={args.project.name}'
    ]
    tag = f'gcr.io/oss-fuzz/{args.project.name}'
    subprocess.run([
        'docker', 'tag', 'gcr.io/oss-fuzz-base/base-builder-fuzzbench',
        'gcr.io/oss-fuzz-base/base-builder'
    ],
                   check=True)
    common_utils.build_image_impl(args.project)
    assert common_utils.docker_build([
        '--tag', tag, '--build-arg', f'parent_image={tag}', '--file',
        os.path.join(fuzzbench_path, 'fuzzers', args.engine,
                     'builder.Dockerfile'),
        os.path.join(fuzzbench_path, 'fuzzers', args.engine)
    ])

    return build_fuzzers_impl(args.project,
                              False,
                              args.engine,
                              args.sanitizer,
                              args.architecture,
                              env,
                              source_path=fuzzbench_path,
                              mount_path=fuzzbench_path,
                              build_project_image=False)


def _add_oss_fuzz_ci_if_needed(env):
  """Adds value of |OSS_FUZZ_CI| environment variable to |env| if it is set."""
  oss_fuzz_ci = os.getenv('OSS_FUZZ_CI')
  if oss_fuzz_ci:
    env.append('OSS_FUZZ_CI=' + oss_fuzz_ci)


def check_build(args):
  """Checks that fuzzers in the container execute without errors."""
  # Access the property to trigger validation early.
  _ = args.project.base_os_version
  if not common_utils.check_project_exists(args.project):
    return False

  if (args.fuzzer_name and not _check_fuzzer_exists(
      args.project, args.fuzzer_name, args, args.architecture)):
    return False

  env = [
      'FUZZING_ENGINE=' + args.engine,
      'SANITIZER=' + args.sanitizer,
      'ARCHITECTURE=' + args.architecture,
      'FUZZING_LANGUAGE=' + args.project.language,
      'HELPER=True',
  ]
  _add_oss_fuzz_ci_if_needed(env)
  if args.e:
    env += args.e

  run_args = _env_to_docker_args(env) + [
      '-v', f'{args.project.out}:/out', '-t',
      _get_base_runner_image(args)
  ]

  if args.fuzzer_name:
    run_args += ['test_one.py', args.fuzzer_name]
  else:
    run_args.append('test_all.py')

  result = docker_run(run_args, architecture=args.architecture)
  if result:
    logger.info('Check build passed.')
  else:
    logger.error('Check build failed.')

  return result


def _get_fuzz_targets(project):
  """Returns names of fuzz targest build in the project's /out directory."""
  fuzz_targets = []
  for name in os.listdir(project.out):
    if name.startswith('afl-'):
      continue
    if name == 'centipede':
      continue
    if name.startswith('jazzer_'):
      continue
    if name == 'llvm-symbolizer':
      continue

    path = os.path.join(project.out, name)
    # Python and JVM fuzz targets are only executable for the root user, so
    # we can't use os.access.
    if os.path.isfile(path) and (os.stat(path).st_mode & 0o111):
      fuzz_targets.append(name)

  return fuzz_targets


def _get_latest_corpus(project, fuzz_target, base_corpus_dir):
  """Downloads the latest corpus for the given fuzz target."""
  corpus_dir = os.path.join(base_corpus_dir, fuzz_target)
  os.makedirs(corpus_dir, exist_ok=True)

  if not fuzz_target.startswith(project.name + '_'):
    fuzz_target = '%s_%s' % (project.name, fuzz_target)

  # Normalise fuzz target name.
  fuzz_target = _normalized_name(fuzz_target)

  corpus_backup_url = CORPUS_BACKUP_URL_FORMAT.format(project_name=project.name,
                                                      fuzz_target=fuzz_target)
  command = ['gsutil', 'ls', corpus_backup_url]

  # Don't capture stderr. We want it to print in real time, in case gsutil is
  # asking for two-factor authentication.
  corpus_listing = subprocess.Popen(command, stdout=subprocess.PIPE)
  output, _ = corpus_listing.communicate()

  # Some fuzz targets (e.g. new ones) may not have corpus yet, just skip those.
  if corpus_listing.returncode:
    logger.warning('Corpus for %s not found:\n', fuzz_target)
    return

  if output:
    latest_backup_url = output.splitlines()[-1]
    archive_path = corpus_dir + '.zip'
    command = ['gsutil', '-q', 'cp', latest_backup_url, archive_path]
    subprocess.check_call(command)

    command = ['unzip', '-q', '-o', archive_path, '-d', corpus_dir]
    subprocess.check_call(command)
    os.remove(archive_path)
  else:
    # Sync the working corpus copy if a minimized backup is not available.
    corpus_url = CORPUS_URL_FORMAT.format(project_name=project.name,
                                          fuzz_target=fuzz_target)
    command = ['gsutil', '-m', '-q', 'rsync', '-R', corpus_url, corpus_dir]
    subprocess.check_call(command)


def _get_latest_public_corpus(args, fuzzer):
  """Downloads the public corpus"""
  target_corpus_dir = "build/corpus/%s" % args.project.name
  if not os.path.isdir(target_corpus_dir):
    os.makedirs(target_corpus_dir)

  target_zip = os.path.join(target_corpus_dir, fuzzer + ".zip")

  project_qualified_fuzz_target_name = fuzzer
  qualified_name_prefix = args.project.name + '_'
  if not fuzzer.startswith(qualified_name_prefix):
    project_qualified_fuzz_target_name = qualified_name_prefix + fuzzer

  download_url = HTTPS_CORPUS_BACKUP_URL_FORMAT.format(
      project_name=args.project.name,
      fuzz_target=project_qualified_fuzz_target_name)

  cmd = ['wget', download_url, '-O', target_zip]
  try:
    with open(os.devnull, 'w') as stdout:
      subprocess.check_call(cmd, stdout=stdout)
  except OSError:
    logger.error('Failed to download corpus')

  target_fuzzer_dir = os.path.join(target_corpus_dir, fuzzer)
  if not os.path.isdir(target_fuzzer_dir):
    os.mkdir(target_fuzzer_dir)

  target_corpus_dir = os.path.join(target_corpus_dir, fuzzer)
  try:
    with open(os.devnull, 'w') as stdout:
      subprocess.check_call(
          ['unzip', '-q', '-o', target_zip, '-d', target_fuzzer_dir],
          stdout=stdout)
  except OSError:
    logger.error('Failed to unzip corpus')

  # Remove the downloaded zip
  os.remove(target_zip)
  return True


def download_corpora(args):
  """Downloads most recent corpora from GCS for the given project."""
  if not common_utils.check_project_exists(args.project):
    return False

  if args.public:
    logger.info("Downloading public corpus")
    try:
      with open(os.devnull, 'w') as stdout:
        subprocess.check_call(['wget', '--version'], stdout=stdout)
    except OSError:
      logger.error('wget not found')
      return False
  else:
    try:
      with open(os.devnull, 'w') as stdout:
        subprocess.check_call(['gsutil', '--version'], stdout=stdout)
    except OSError:
      logger.error('gsutil not found. Please install it from '
                   'https://cloud.google.com/storage/docs/gsutil_install')
      return False

  if args.fuzz_target:
    fuzz_targets = args.fuzz_target
  else:
    fuzz_targets = _get_fuzz_targets(args.project)

  if not fuzz_targets:
    logger.error(
        'Fuzz targets not found. Please build project first '
        '(python3 infra/helper.py build_fuzzers %s) so that download_corpora '
        'can automatically identify targets.', args.project.name)
    return False

  corpus_dir = args.project.corpus

  def _download_for_single_target(fuzz_target):
    try:
      if args.public:
        _get_latest_public_corpus(args, fuzz_target)
      else:
        _get_latest_corpus(args.project, fuzz_target, corpus_dir)
      return True
    except Exception as error:  # pylint:disable=broad-except
      logger.error('Corpus download for %s failed: %s.', fuzz_target,
                   str(error))
      return False

  logger.info('Downloading corpora for %s project to %s.', args.project.name,
              corpus_dir)
  thread_pool = ThreadPool()
  return all(thread_pool.map(_download_for_single_target, fuzz_targets))


def coverage(args):  # pylint: disable=too-many-branches
  """Generates code coverage using clang source based code coverage."""
  if args.corpus_dir and not args.fuzz_target:
    logger.error(
        '--corpus-dir requires specifying a particular fuzz target using '
        '--fuzz-target')
    return False

  if not common_utils.check_project_exists(args.project):
    return False

  if args.project.language not in constants.LANGUAGES_WITH_COVERAGE_SUPPORT:
    logger.error(
        'Project is written in %s, coverage for it is not supported yet.',
        args.project.language)
    return False

  if (not args.no_corpus_download and not args.corpus_dir and
      not args.project.is_external):
    if not download_corpora(args):
      return False

  extra_cov_args = (
      f'{args.project.coverage_extra_args.strip()} {" ".join(args.extra_args)}')
  env = [
      'FUZZING_ENGINE=libfuzzer',
      'HELPER=True',
      'FUZZING_LANGUAGE=%s' % args.project.language,
      'PROJECT=%s' % args.project.name,
      'SANITIZER=coverage',
      'COVERAGE_EXTRA_ARGS=%s' % extra_cov_args,
      'ARCHITECTURE=' + args.architecture,
  ]

  if not args.no_serve:
    env.append(f'HTTP_PORT={args.port}')

  run_args = _env_to_docker_args(env)

  if args.port:
    run_args.extend([
        '-p',
        '%s:%s' % (args.port, args.port),
    ])

  if args.corpus_dir:
    if not os.path.exists(args.corpus_dir):
      logger.error('The path provided in --corpus-dir argument does not '
                   'exist.')
      return False
    corpus_dir = os.path.realpath(args.corpus_dir)
    run_args.extend(['-v', '%s:/corpus/%s' % (corpus_dir, args.fuzz_target)])
  else:
    run_args.extend(['-v', '%s:/corpus' % args.project.corpus])

  run_args.extend([
      '-v',
      '%s:/out' % args.project.out,
      '-t',
      _get_base_runner_image(args),
  ])

  run_args.append('coverage')
  if args.fuzz_target:
    run_args.append(args.fuzz_target)

  result = docker_run(run_args, architecture=args.architecture)
  if result:
    logger.info('Successfully generated clang code coverage report.')
  else:
    logger.error('Failed to generate clang code coverage report.')

  return result


def _introspector_prepare_corpus(args):
  """Helper function for introspector runs to generate corpora."""
  parser = get_parser()
  # Generate corpus, either by downloading or running fuzzers.
  if args.private_corpora or args.public_corpora:
    corpora_command = ['download_corpora']
    if args.public_corpora:
      corpora_command.append('--public')
    corpora_command.append(args.project.name)
    if not download_corpora(parse_args(parser, corpora_command)):
      logger.error('Failed to download corpora')
      return False
  else:
    fuzzer_targets = _get_fuzz_targets(args.project)
    for fuzzer_name in fuzzer_targets:
      # Make a corpus directory.
      fuzzer_corpus_dir = args.project.corpus + f'/{fuzzer_name}'
      if not os.path.isdir(fuzzer_corpus_dir):
        os.makedirs(fuzzer_corpus_dir)
      run_fuzzer_command = [
          'run_fuzzer', '--sanitizer', 'address', '--corpus-dir',
          fuzzer_corpus_dir, args.project.name, fuzzer_name
      ]

      parsed_args = parse_args(parser, run_fuzzer_command)
      parsed_args.fuzzer_args = [
          f'-max_total_time={args.seconds}', '-detect_leaks=0'
      ]
      # Continue even if run command fails, because we do not have 100%
      # accuracy in fuzz target detection, i.e. we might try to run something
      # that is not a target.
      run_fuzzer(parsed_args)
  return True


def introspector(args):
  """Runs a complete end-to-end run of introspector."""
  parser = get_parser()

  args_to_append = []
  if args.source_path:
    args_to_append.append(_get_absolute_path(args.source_path))

  # Build fuzzers with ASAN.
  build_fuzzers_command = [
      'build_fuzzers', '--sanitizer=address', args.project.name
  ] + args_to_append
  if not build_fuzzers(parse_args(parser, build_fuzzers_command)):
    logger.error('Failed to build project with ASAN')
    return False

  if not _introspector_prepare_corpus(args):
    return False

  # Build code coverage.
  build_fuzzers_command = [
      'build_fuzzers', '--sanitizer=coverage', args.project.name
  ] + args_to_append
  if not build_fuzzers(parse_args(parser, build_fuzzers_command)):
    logger.error('Failed to build project with coverage instrumentation')
    return False

  # Collect coverage.
  coverage_command = [
      'coverage', '--no-corpus-download', '--port', '', args.project.name
  ]
  if not coverage(parse_args(parser, coverage_command)):
    logger.error('Failed to extract coverage')
    return False

  logger.info('Coverage collected for %s', args.project.name)
  if args.coverage_only:
    logger.info('Coverage-only enabled, finishing now.')
    return True

  # Build introspector.
  build_fuzzers_command = [
      'build_fuzzers', '--sanitizer=introspector', args.project.name
  ] + args_to_append
  if not build_fuzzers(parse_args(parser, build_fuzzers_command)):
    logger.error('Failed to build project with introspector')
    return False

  introspector_dst = os.path.join(args.project.out,
                                  "introspector-report/inspector")
  shutil.rmtree(introspector_dst, ignore_errors=True)
  shutil.copytree(os.path.join(args.project.out, "inspector"), introspector_dst)

  # Copy the coverage reports into the introspector report.
  dst_cov_report = os.path.join(introspector_dst, "covreport")
  shutil.copytree(os.path.join(args.project.out, "report"), dst_cov_report)

  # Copy per-target coverage reports
  src_target_cov_report = os.path.join(args.project.out, "report_target")
  for target_cov_dir in os.listdir(src_target_cov_report):
    dst_target_cov_report = os.path.join(dst_cov_report, target_cov_dir)
    shutil.copytree(os.path.join(src_target_cov_report, target_cov_dir),
                    dst_target_cov_report)

  logger.info('Introspector run complete. Report in %s', introspector_dst)
  logger.info(
      'To browse the report, run: `python3 -m http.server 8008 --directory %s`'
      'and navigate to localhost:8008/fuzz_report.html in your browser',
      introspector_dst)
  return True


def run_fuzzer(args):
  """Runs a fuzzer in the container."""
  if not common_utils.check_project_exists(args.project):
    return False

  if not _check_fuzzer_exists(args.project, args.fuzzer_name, args,
                              args.architecture):
    return False

  env = [
      'FUZZING_ENGINE=' + args.engine,
      'SANITIZER=' + args.sanitizer,
      'RUN_FUZZER_MODE=interactive',
      'HELPER=True',
  ]

  if args.e:
    env += args.e

  run_args = _env_to_docker_args(env)

  if args.corpus_dir:
    if not os.path.exists(args.corpus_dir):
      logger.error('The path provided in --corpus-dir argument does not exist')
      return False
    corpus_dir = os.path.realpath(args.corpus_dir)
    run_args.extend([
        '-v',
        '{corpus_dir}:/tmp/{fuzzer}_corpus'.format(corpus_dir=corpus_dir,
                                                   fuzzer=args.fuzzer_name)
    ])

  run_args.extend([
      '-v',
      '%s:/out' % args.project.out,
      '-t',
      _get_base_runner_image(args),
      'run_fuzzer',
      args.fuzzer_name,
  ] + args.fuzzer_args)

  return docker_run(run_args, architecture=args.architecture)


def fuzzbench_run_fuzzer(args):
  """Runs a fuzz target built by fuzzbench in the container."""
  if not common_utils.check_project_exists(args.project):
    return False

  env = [
      'FUZZING_ENGINE=' + args.engine,
      'SANITIZER=' + args.sanitizer,
      'RUN_FUZZER_MODE=interactive',
      'HELPER=True',
      f'FUZZ_TARGET={args.fuzzer_name}',
      f'BENCHMARK={args.project.name}',
      'TRIAL_ID=1',
      'EXPERIMENT_TYPE=bug',
  ]

  if args.e:
    env += args.e

  run_args = _env_to_docker_args(env)

  if args.corpus_dir:
    if not os.path.exists(args.corpus_dir):
      logger.error('The path provided in --corpus-dir argument does not exist')
      return False
    corpus_dir = os.path.realpath(args.corpus_dir)
    run_args.extend([
        '-v',
        '{corpus_dir}:/tmp/{fuzzer}_corpus'.format(corpus_dir=corpus_dir,
                                                   fuzzer=args.fuzzer_name)
    ])

  with tempfile.TemporaryDirectory() as tmp_dir:
    tmp_dir = os.path.abspath(tmp_dir)
    fuzzbench_path = os.path.join(tmp_dir, 'fuzzbench')
    subprocess.run([
        'git', 'clone', 'https://github.com/google/fuzzbench', '--depth', '1',
        fuzzbench_path
    ],
                   check=True)
    run_args.extend([
        '-v',
        f'{args.project.out}:/out',
        '-v',
        f'{fuzzbench_path}:{fuzzbench_path}',
        '-e',
        f'FUZZBENCH_PATH={fuzzbench_path}',
        f'gcr.io/oss-fuzz/{args.project.name}',
        'fuzzbench_run_fuzzer',
        args.fuzzer_name,
    ] + args.fuzzer_args)

    return docker_run(run_args, architecture=args.architecture)


def fuzzbench_measure(args):
  """Measure results from fuzzing with fuzzbench."""
  if not common_utils.check_project_exists(args.project):
    return False

  with tempfile.TemporaryDirectory() as tmp_dir:
    tmp_dir = os.path.abspath(tmp_dir)
    fuzzbench_path = os.path.join(tmp_dir, 'fuzzbench')
    subprocess.run([
        'git', 'clone', 'https://github.com/google/fuzzbench', '--depth', '1',
        fuzzbench_path
    ],
                   check=True)
    run_args = [
        '-v', f'{args.project.out}:/out', '-v',
        f'{fuzzbench_path}:{fuzzbench_path}', '-e',
        f'FUZZBENCH_PATH={fuzzbench_path}', '-e', 'EXPERIMENT_TYPE=bug', '-e',
        f'FUZZ_TARGET={args.fuzz_target_name}', '-e',
        f'FUZZER={args.engine_name}', '-e', f'BENCHMARK={args.project.name}',
        f'gcr.io/oss-fuzz/{args.project.name}', 'fuzzbench_measure'
    ]

    return docker_run(run_args, architecture='x86_64')


def reproduce(args):
  """Reproduces a specific test case from a specific project."""
  return reproduce_impl(args.project, args.fuzzer_name, args.valgrind, args.e,
                        args.fuzzer_args, args.testcase_path, args,
                        args.architecture)


def reproduce_impl(  # pylint: disable=too-many-arguments
    project,
    fuzzer_name,
    valgrind,
    env_to_add,
    fuzzer_args,
    testcase_path,
    args,
    architecture='x86_64',
    run_function=docker_run):
  """Reproduces a specific test case."""
<<<<<<< HEAD
  if not common_utils.check_project_exists(project):
    return err_result
=======
  if not check_project_exists(project):
    return False
>>>>>>> 42c9f769

  if not _check_fuzzer_exists(project, fuzzer_name, args, architecture):
    return False

  debugger = ''
  env = ['HELPER=True', 'ARCHITECTURE=' + architecture]
  use_debug_image = bool(valgrind)
  image_name = _get_base_runner_image(args, debug=use_debug_image)

  if valgrind:
    debugger = 'valgrind --tool=memcheck --track-origins=yes --leak-check=full'

  if debugger:
    env += ['DEBUGGER=' + debugger]

  if env_to_add:
    env.extend(env_to_add)

  run_args = _env_to_docker_args(env) + [
      '-v',
      '%s:/out' % project.out,
      '-v',
      '%s:/testcase' % _get_absolute_path(testcase_path),
      '-t',
      image_name,
      'reproduce',
      fuzzer_name,
      '-runs=100',
  ] + fuzzer_args

  return run_function(run_args, architecture=architecture)


def _validate_project_name(project_name):
  """Validates |project_name| is a valid OSS-Fuzz project name."""
  if len(project_name) > MAX_PROJECT_NAME_LENGTH:
    logger.error(
        'Project name needs to be less than or equal to %d characters.',
        MAX_PROJECT_NAME_LENGTH)
    return False

  if not VALID_PROJECT_NAME_REGEX.match(project_name):
    logger.info('Invalid project name: %s.', project_name)
    return False

  return True


def _validate_language(language):
  if not LANGUAGE_REGEX.match(language):
    logger.error('Invalid project language %s.', language)
    return False

  return True


def _create_build_integration_directory(directory):
  """Returns True on successful creation of a build integration directory.
  Suitable for OSS-Fuzz and external projects."""
  try:
    os.makedirs(directory)
  except OSError as error:
    if error.errno != errno.EEXIST:
      raise
    logger.error('%s already exists.', directory)
    return False
  return True


def _template_project_file(filename, template, template_args, directory):
  """Templates |template| using |template_args| and writes the result to
  |directory|/|filename|. Sets the file to executable if |filename| is
  build.sh."""
  file_path = os.path.join(directory, filename)
  with open(file_path, 'w') as file_handle:
    file_handle.write(template % template_args)

  if filename == 'build.sh':
    os.chmod(file_path, 0o755)


def generate(args):
  """Generates empty project files."""
  return _generate_impl(args.project, args.language)


def _get_current_datetime():
  """Returns this year. Needed for mocking."""
  return datetime.datetime.now()


def _base_builder_from_language(language):
  """Returns the base builder for the specified language."""
  return LANGUAGE_TO_BASE_BUILDER_IMAGE[language]


def _generate_impl(project, language):
  """Implementation of generate(). Useful for testing."""
  if project.is_external:
    # External project.
    project_templates = templates.EXTERNAL_TEMPLATES
  else:
    # Internal project.
    if not _validate_project_name(project.name):
      return False
    project_templates = templates.TEMPLATES

  if not _validate_language(language):
    return False

  directory = project.build_integration_path
  if not _create_build_integration_directory(directory):
    return False

  logger.info('Writing new files to: %s.', directory)

  template_args = {
      'project_name': project.name,
      'base_builder': _base_builder_from_language(language),
      'language': language,
      'year': _get_current_datetime().year
  }
  for filename, template in project_templates.items():
    _template_project_file(filename, template, template_args, directory)
  return True


def index(args):
  """Runs the indexer on the project."""
  if not args.project.is_external and not common_utils.check_project_exists(
      args.project):
    return False

  image_name = f'gcr.io/oss-fuzz/{args.project.name}'
  if not common_utils.build_image_impl(
      args.project, cache=True, pull=False, architecture=args.architecture):
    logger.error('Failed to build project image for indexer.')
    return False
  env = [
      f'ARCHITECTURE={args.architecture}',
      'HELPER=True',
      f'PROJECT_NAME={args.project.name}',
      'INDEXER_BUILD=1',
  ]
  if args.e:
    env.extend(args.e)

  run_args = _env_to_docker_args(env)
  run_args.extend([
      '-v',
      f'{args.project.out}:/out',
      '-v',
      f'{args.project.work}:/work',
      '-t',
  ])

  if args.docker_arg:
    run_args.extend(args.docker_arg)

  if args.dev:
    indexer_dir = os.path.join(common_utils.OSS_FUZZ_DIR,
                               'infra/base-images/base-builder/indexer')
    indexer_binary_path = os.path.join(indexer_dir, 'indexer')
    if not os.path.exists(indexer_binary_path):
      print('Indexer binary does not exist, pulling prebuilt.')
      with urllib.request.urlopen(INDEXER_PREBUILT_URL) as resp, \
          open(indexer_binary_path, 'wb') as f:
        shutil.copyfileobj(resp, f)
        os.chmod(indexer_binary_path, 0o755)

    run_args.extend(['-v', f'{indexer_dir}:/opt/indexer'])

  run_args.append(image_name)
  if args.shell:
    run_args.append('/bin/bash')
  else:
    run_args.append('/opt/indexer/index_build.py')

  if args.targets:
    run_args.extend(['--targets', args.targets])

  run_args.extend(args.extra_args)

  logger.info(f'Running indexer for project: {args.project.name}')
  result = docker_run(run_args, architecture=args.architecture)
  if result:
    logger.info('Indexer completed successfully.')
  else:
    logger.error('Indexer failed.')

  return result


def shell(args):
  """Runs a shell within a docker image."""
  # Access the property to trigger validation early.
  _ = args.project.base_os_version
  if not common_utils.build_image_impl(args.project):
    return False

  env = [
      'FUZZING_ENGINE=' + args.engine, 'SANITIZER=' + args.sanitizer,
      'ARCHITECTURE=' + args.architecture, 'HELPER=True',
      f'PROJECT_NAME={args.project.name}'
  ]

  if args.project.name != 'base-runner-debug':
    env.append('FUZZING_LANGUAGE=' + args.project.language)

  if args.e:
    env += args.e

  if common_utils.is_base_image(args.project.name):
    image_project = 'oss-fuzz-base'
    out_dir = common_utils.get_out_dir()
  else:
    image_project = 'oss-fuzz'
    out_dir = args.project.out

  run_args = _env_to_docker_args(env)
  if args.source_path:
    workdir = _workdir_from_dockerfile(args.project)
    run_args.extend([
        '-v',
        '%s:%s' % (_get_absolute_path(args.source_path), workdir),
    ])

  run_args.extend([
      '-v',
      '%s:/out' % out_dir, '-v',
      '%s:/work' % args.project.work, '-t',
      'gcr.io/%s/%s' % (image_project, args.project.name), '/bin/bash'
  ])

  docker_run(run_args, architecture=args.architecture)
  return True


if __name__ == '__main__':
  sys.exit(main())<|MERGE_RESOLUTION|>--- conflicted
+++ resolved
@@ -1452,13 +1452,9 @@
     architecture='x86_64',
     run_function=docker_run):
   """Reproduces a specific test case."""
-<<<<<<< HEAD
+
   if not common_utils.check_project_exists(project):
-    return err_result
-=======
-  if not check_project_exists(project):
-    return False
->>>>>>> 42c9f769
+    return False
 
   if not _check_fuzzer_exists(project, fuzzer_name, args, architecture):
     return False
