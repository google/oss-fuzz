--- conflicted
+++ resolved
@@ -353,13 +353,8 @@
 
 def check_project_exists(project):
   """Checks if a project exists."""
-<<<<<<< HEAD
   if not os.path.exists(project.name):
-    print(project_name, 'does not exist', file=sys.stderr)
-=======
-  if not os.path.exists(_get_project_dir(project_name)):
-    logging.error('%s does not exist.', project_name)
->>>>>>> 264c160e
+    logging.error('%s does not exist.', project.name)
     return False
 
   return True
@@ -603,16 +598,8 @@
   if not build_image_impl(project, project_src_path, build_integration_path):
     return False
 
-<<<<<<< HEAD
   project_work_dir = _get_work_dir(project)
   project_language = project.language
-=======
-  project_out_dir = _get_out_dir(project_name)
-  project_work_dir = _get_work_dir(project_name)
-  project_language = _get_project_language(project_name)
-  if not project_language:
-    logging.warning('Language not specified in project.yaml. Build may fail.')
->>>>>>> 264c160e
 
   if clean:
     logging.info('Cleaning existing build artifacts.')
@@ -728,16 +715,10 @@
       not _check_fuzzer_exists(args.project, args.fuzzer_name)):
     return False
 
-<<<<<<< HEAD
   fuzzing_language = args.project.language
   if not fuzzing_language:
-    print('WARNING: language not specified in project.yaml. Defaulting to C++.')
-=======
-  fuzzing_language = _get_project_language(args.project_name)
-  if fuzzing_language is None:
     logging.warning(
         'Language not specified in project.yaml. Defaulting to C++.')
->>>>>>> 264c160e
     fuzzing_language = 'c++'
 
   env = [
@@ -859,12 +840,8 @@
                     str(error))
       return False
 
-<<<<<<< HEAD
-  print('Downloading corpora for %s project to %s' % (args.project, corpus_dir))
-=======
-  logging.info('Downloading corpora for %s project to %s.', args.project_name,
+  logging.info('Downloading corpora for %s project to %s.', args.project.name,
                corpus_dir)
->>>>>>> 264c160e
   thread_pool = ThreadPool()
   return all(thread_pool.map(_download_for_single_target, fuzz_targets))
 
@@ -880,19 +857,10 @@
   if not args.project.exists:
     return False
 
-<<<<<<< HEAD
   if args.project.language not in LANGUAGES_WITH_COVERAGE_SUPPORT:
-    print(
-        'ERROR: Project is written in %s, coverage for it is not supported yet.'
-        % args.project.language,
-        file=sys.stderr)
-=======
-  project_language = _get_project_language(args.project_name)
-  if project_language not in LANGUAGES_WITH_COVERAGE_SUPPORT:
     logging.error(
         'Project is written in %s, coverage for it is not supported yet.',
-        project_language)
->>>>>>> 264c160e
+        args.project.language)
     return False
 
   if (not args.no_corpus_download and not args.corpus_dir and
@@ -1042,29 +1010,16 @@
   return run_function(run_args)
 
 
-<<<<<<< HEAD
 def _validate_project_name(project_name):
   """Validates |project_name| is a valid OSS-Fuzz project name."""
   if len(project_name) > MAX_PROJECT_NAME_LENGTH:
-    print('Project name needs to be less than or equal to %d characters.' %
-          MAX_PROJECT_NAME_LENGTH,
-          file=sys.stderr)
-    return False
-
-  if not VALID_PROJECT_NAME_REGEX.match(project_name):
-    print('Invalid project name.', file=sys.stderr)
-=======
-def generate(args):
-  """Generates empty project files."""
-  if len(args.project_name) > MAX_PROJECT_NAME_LENGTH:
     logging.error(
         'Project name needs to be less than or equal to %d characters.',
         MAX_PROJECT_NAME_LENGTH)
     return False
 
-  if not VALID_PROJECT_NAME_REGEX.match(args.project_name):
-    logging.error('Invalid project name.')
->>>>>>> 264c160e
+  if not VALID_PROJECT_NAME_REGEX.match(project_name):
+    logging.info('Invalid project name: %s.', project_name)
     return False
 
   return True
@@ -1082,10 +1037,6 @@
     return False
   return True
 
-<<<<<<< HEAD
-=======
-  logging.info('Writing new files to %s.', directory)
->>>>>>> 264c160e
 
 def _template_project_file(filename, template, template_args, directory):
   """Templates |template| using |template_args| and writes the result to
