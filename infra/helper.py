--- conflicted
+++ resolved
@@ -41,12 +41,9 @@
     'gcr.io/oss-fuzz-base/base-builder',
     'gcr.io/oss-fuzz-base/base-builder-new',
     'gcr.io/oss-fuzz-base/base-builder-swift',
-<<<<<<< HEAD
     'gcr.io/oss-fuzz-base/base-builder-python',
-=======
     'gcr.io/oss-fuzz-base/base-builder-go',
     'gcr.io/oss-fuzz-base/base-builder-jvm',
->>>>>>> a4cd74a9
     'gcr.io/oss-fuzz-base/base-runner',
     'gcr.io/oss-fuzz-base/base-runner-debug',
     'gcr.io/oss-fuzz-base/base-sanitizer-libs-builder',
@@ -67,11 +64,7 @@
 
 WORKDIR_REGEX = re.compile(r'\s*WORKDIR\s*([^\s]+)')
 
-<<<<<<< HEAD
-LANGUAGES_WITH_BUILDER_IMAGES = {'swift', 'python'}
-=======
-LANGUAGES_WITH_BUILDER_IMAGES = {'go', 'swift', 'jvm'}
->>>>>>> a4cd74a9
+LANGUAGES_WITH_BUILDER_IMAGES = {'swift', 'python', 'jvm', 'go'}
 
 if sys.version_info[0] >= 3:
   raw_input = input  # pylint: disable=invalid-name
