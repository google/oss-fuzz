--- conflicted
+++ resolved
@@ -1721,15 +1721,10 @@
     return False
 
   env = [
-<<<<<<< HEAD
       'FUZZING_ENGINE=' + args.engine,
       'SANITIZER=' + args.sanitizer,
       'ARCHITECTURE=' + args.architecture,
       'HELPER=True',
-=======
-      'FUZZING_ENGINE=' + args.engine, 'SANITIZER=' + args.sanitizer,
-      'ARCHITECTURE=' + args.architecture, 'HELPER=True',
->>>>>>> c2ddf831
       f'PROJECT_NAME={args.project.name}'
   ]
 
