--- conflicted
+++ resolved
@@ -221,28 +221,6 @@
              # this step to set it back.
              'rm -r /out && cd /src && cd {1} && mkdir -p {0} && compile'.format(out, workdir),
            ],
-<<<<<<< HEAD
-          },
-          # test binaries
-          {'name': 'gcr.io/oss-fuzz-base/base-runner',
-            'env': env,
-            'args': [
-              'bash',
-              '-c',
-              'test_all'
-            ],
-          },
-          # generate targets list
-          {'name': 'gcr.io/oss-fuzz-base/base-runner',
-            'env': env,
-            'args': [
-              'bash',
-              '-c',
-              'targets_list > /workspace/{0}'.format(targets_list_filename),
-            ],
-          },
-      ])
-=======
           }
       )
 
@@ -254,13 +232,10 @@
               'args': [
                 'bash',
                 '-c',
-                # Verify that fuzzers are built properly and not broken.
-                # TODO(mmoroz): raise a notification on failing tests.
                 'test_all'
               ],
             }
         )
->>>>>>> 74750f06
 
       if sanitizer == 'memory':
         # Patch dynamic libraries to use instrumented ones.
@@ -276,6 +251,15 @@
         })
 
       build_steps.extend([
+          # generate targets list
+          {'name': 'gcr.io/oss-fuzz-base/base-runner',
+            'env': env,
+            'args': [
+              'bash',
+              '-c',
+              'targets_list > /workspace/{0}'.format(targets_list_filename),
+            ],
+          },
           # zip binaries
           {'name': image,
             'args': [
