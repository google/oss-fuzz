--- conflicted
+++ resolved
@@ -18,9 +18,5 @@
 curl https://sh.rustup.rs | sh -s -- -y --default-toolchain=nightly-2023-12-28 --profile=minimal
 cargo install cargo-fuzz && rm -rf /rust/registry
 # Needed to recompile rust std library for MSAN
-<<<<<<< HEAD
-rustup component add rust-src --toolchain nightly
-cp -r /usr/local/lib/x86_64-unknown-linux-gnu/* /usr/local/lib/
-=======
 rustup component add rust-src --toolchain nightly-2023-12-28
->>>>>>> 66bcb5af
+cp -r /usr/local/lib/x86_64-unknown-linux-gnu/* /usr/local/lib/