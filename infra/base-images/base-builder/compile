#!/bin/bash -eu
# Copyright 2016 Google Inc.
#
# Licensed under the Apache License, Version 2.0 (the "License");
# you may not use this file except in compliance with the License.
# You may obtain a copy of the License at
#
#      http://www.apache.org/licenses/LICENSE-2.0
#
# Unless required by applicable law or agreed to in writing, software
# distributed under the License is distributed on an "AS IS" BASIS,
# WITHOUT WARRANTIES OR CONDITIONS OF ANY KIND, either express or implied.
# See the License for the specific language governing permissions and
# limitations under the License.
#
################################################################################

echo "---------------------------------------------------------------"

OSS_FUZZ_ON_DEMAND="${OSS_FUZZ_ON_DEMAND:-0}"

# This is a temporary fix: fall back to LLVM14's old pass manager
if [ -n "${OLD_LLVMPASS-}" ]; then
  export SANITIZER_FLAGS_introspector=$(echo $SANITIZER_FLAGS_introspector | sed -r 's/-O0/-flegacy-pass-manager/')
fi

if [ "$FUZZING_LANGUAGE" = "jvm" ]; then
  if [ "$FUZZING_ENGINE" != "libfuzzer" ] && [ "$FUZZING_ENGINE" != "wycheproof" ]; then
    echo "ERROR: JVM projects can be fuzzed with libFuzzer or tested with wycheproof engines only."
    exit 1
  fi
  if [ "$SANITIZER" != "address" ] && [ "$SANITIZER" != "coverage" ] && [ "$SANITIZER" != "undefined" ] && [ "$SANITIZER" != "none" ] && [ "$SANITIZER" != "introspector" ]; then
    echo "ERROR: JVM projects can be fuzzed with AddressSanitizer or UndefinedBehaviorSanitizer or Introspector only."
    exit 1
  fi
  if [ "$ARCHITECTURE" != "x86_64" ]; then
    echo "ERROR: JVM projects can be fuzzed on x86_64 architecture only."
    exit 1
  fi
fi

if [ "$FUZZING_LANGUAGE" = "javascript" ]; then
  if [ "$FUZZING_ENGINE" != "libfuzzer" ]; then
    echo "ERROR: JavaScript projects can be fuzzed with libFuzzer engine only."
    exit 1
  fi
  if [ "$SANITIZER" != "coverage" ] && [ "$SANITIZER" != "none" ]; then
    echo "ERROR: JavaScript projects cannot be fuzzed with sanitizers."
    exit 1
  fi
  if [ "$ARCHITECTURE" != "x86_64" ]; then
    echo "ERROR: JavaScript projects can be fuzzed on x86_64 architecture only."
    exit 1
  fi
fi

if [ "$FUZZING_LANGUAGE" = "python" ]; then
  if [ "$FUZZING_ENGINE" != "libfuzzer" ]; then
    echo "ERROR: Python projects can be fuzzed with libFuzzer engine only."
    exit 1
  fi
  if [ "$SANITIZER" != "address" ] && [ "$SANITIZER" != "undefined" ] && [ "$SANITIZER" != "coverage" ] && [ "$SANITIZER" != "introspector" ]; then
    echo "ERROR: Python projects can be fuzzed with AddressSanitizer or UndefinedBehaviorSanitizer or Coverage or Fuzz Introspector only."
    exit 1
  fi
  if [ "$ARCHITECTURE" != "x86_64" ]; then
    echo "ERROR: Python projects can be fuzzed on x86_64 architecture only."
    exit 1
  fi
fi

if [ -z "${SANITIZER_FLAGS-}" ]; then
  FLAGS_VAR="SANITIZER_FLAGS_${SANITIZER}"
  export SANITIZER_FLAGS=${!FLAGS_VAR-}
fi

if [[ $ARCHITECTURE == "i386" ]]; then
    export CFLAGS="-m32 $CFLAGS"
    cp -R /usr/i386/lib/* /usr/local/lib
fi

# Don't use a fuzzing engine with Jazzer which has libFuzzer built-in or with
# FuzzBench which will provide the fuzzing engine.
if [[ $FUZZING_ENGINE != "none" ]] && [[ $FUZZING_LANGUAGE != "jvm" ]] && [[ "${OSS_FUZZ_ON_DEMAND}" == "0" ]] ; then
  # compile script might override environment, use . to call it.
  . compile_${FUZZING_ENGINE}
fi

if [[ $SANITIZER_FLAGS = *sanitize=memory* ]]
then
  # Take all libraries from lib/msan and MSAN_LIBS_PATH
  # export CXXFLAGS_EXTRA="-L/usr/msan/lib $CXXFLAGS_EXTRA"
  cp -R /usr/msan/lib/* /usr/local/lib/

  echo 'Building without MSan instrumented libraries.'
fi

# Coverage flag overrides.
COVERAGE_FLAGS_VAR="COVERAGE_FLAGS_${SANITIZER}"
if [[ -n ${!COVERAGE_FLAGS_VAR+x} ]]
then
  export COVERAGE_FLAGS="${!COVERAGE_FLAGS_VAR}"
fi

# Only need the default coverage instrumentation for libFuzzer or honggfuzz.
# Other engines bring their own.
if [ $FUZZING_ENGINE = "none" ] || [ $FUZZING_ENGINE = "afl" ] || [ $FUZZING_ENGINE = "centipede" ] || [ "${OSS_FUZZ_ON_DEMAND}" != "0" ]; then
  export COVERAGE_FLAGS=
fi

# Rust does not support sanitizers and coverage flags via CFLAGS/CXXFLAGS, so
# use RUSTFLAGS.
# FIXME: Support code coverage once support is in.
# See https://github.com/rust-lang/rust/issues/34701.
if [ "$SANITIZER" != "undefined" ] && [ "$SANITIZER" != "coverage" ] && [ "$ARCHITECTURE" != 'i386' ]; then
  export RUSTFLAGS="--cfg fuzzing -Zsanitizer=${SANITIZER} -Cdebuginfo=1 -Cforce-frame-pointers"
else
  export RUSTFLAGS="--cfg fuzzing -Cdebuginfo=1 -Cforce-frame-pointers"
fi
if [ "$SANITIZER" = "coverage" ]
then
    # link to C++ from comment in f5098035eb1a14aa966c8651d88ea3d64323823d
    export RUSTFLAGS="$RUSTFLAGS -Zinstrument-coverage -C link-arg=-lc++"
fi

# Add Rust libfuzzer flags.
# See https://github.com/rust-fuzz/libfuzzer/blob/master/build.rs#L12.
export CUSTOM_LIBFUZZER_PATH="$LIB_FUZZING_ENGINE_DEPRECATED"
export CUSTOM_LIBFUZZER_STD_CXX=c++

export CFLAGS="$CFLAGS $SANITIZER_FLAGS $COVERAGE_FLAGS"
export CXXFLAGS="$CFLAGS $CXXFLAGS_EXTRA"

if [ "$FUZZING_LANGUAGE" = "python" ]; then
  sanitizer_with_fuzzer_lib_dir=`python3 -c "import atheris; import os; print(atheris.path())"`
  sanitizer_with_fuzzer_output_lib=$OUT/sanitizer_with_fuzzer.so
  if [ "$SANITIZER" = "address" ]; then
    cp $sanitizer_with_fuzzer_lib_dir/asan_with_fuzzer.so $sanitizer_with_fuzzer_output_lib
  elif [ "$SANITIZER" = "undefined" ]; then
    cp $sanitizer_with_fuzzer_lib_dir/ubsan_with_fuzzer.so $sanitizer_with_fuzzer_output_lib
  fi

  # Disable leak checking as it is unsupported.
  export CFLAGS="$CFLAGS -fno-sanitize=function,leak,vptr,"
  export CXXFLAGS="$CXXFLAGS -fno-sanitize=function,leak,vptr"
fi

# Copy latest llvm-symbolizer in $OUT for stack symbolization.
cp $(which llvm-symbolizer) $OUT/

# Copy Jazzer to $OUT if needed.
if [ "$FUZZING_LANGUAGE" = "jvm" ]; then
  cp $(which jazzer_agent_deploy.jar) $(which jazzer_driver) $OUT/
  jazzer_driver_with_sanitizer=$OUT/jazzer_driver_with_sanitizer
  if [ "$SANITIZER" = "address" ]; then
    cp $(which jazzer_driver_asan) $jazzer_driver_with_sanitizer
  elif [ "$SANITIZER" = "undefined" ]; then
    cp $(which jazzer_driver_ubsan) $jazzer_driver_with_sanitizer
  elif [ "$SANITIZER" = "coverage" ]; then
    # Coverage builds require no instrumentation.
    cp $(which jazzer_driver) $jazzer_driver_with_sanitizer
  fi

  # Disable leak checking since the JVM triggers too many false positives.
  export CFLAGS="$CFLAGS -fno-sanitize=leak"
  export CXXFLAGS="$CXXFLAGS -fno-sanitize=leak"
fi

if [ "$SANITIZER" = "introspector" ]; then
  export AR=llvm-ar
  export NM=llvm-nm
  export RANLIB=llvm-ranlib

  export CFLAGS="$CFLAGS -g"
  export CXXFLAGS="$CXXFLAGS -g"
  export FI_BRANCH_PROFILE=1
  export FUZZ_INTROSPECTOR=1

  # Move ar and ranlib
  mv /usr/bin/ar /usr/bin/old-ar
  mv /usr/bin/nm /usr/bin/old-nm
  mv /usr/bin/ranlib /usr/bin/old-ranlib

  ln -sf /usr/local/bin/llvm-ar /usr/bin/ar
  ln -sf /usr/local/bin/llvm-nm /usr/bin/nm
  ln -sf /usr/local/bin/llvm-ranlib /usr/bin/ranlib
fi

echo "---------------------------------------------------------------"
echo "CC=$CC"
echo "CXX=$CXX"
echo "CFLAGS=$CFLAGS"
echo "CXXFLAGS=$CXXFLAGS"
echo "RUSTFLAGS=$RUSTFLAGS"
echo "---------------------------------------------------------------"

if [ "${OSS_FUZZ_ON_DEMAND}" != "0" ]; then
  fuzzbench_build
  cp $(which llvm-symbolizer) $OUT/
  exit 0
fi

BUILD_CMD="bash -eux $SRC/build.sh"

# Set +u temporarily to continue even if GOPATH and OSSFUZZ_RUSTPATH are undefined.
set +u
# We need to preserve source code files for generating a code coverage report.
# We need exact files that were compiled, so copy both $SRC and $WORK dirs.
COPY_SOURCES_CMD="cp -rL --parents $SRC $WORK /usr/include /usr/local/include $GOPATH $OSSFUZZ_RUSTPATH /rustc $OUT"
set -u

if [ "$FUZZING_LANGUAGE" = "rust" ]; then
  # Copy rust std lib to its path with a hash.
  export rustch=`rustc --version --verbose | grep commit-hash | cut -d' ' -f2`
  mkdir -p /rustc/$rustch/
  cp -r /rust/rustup/toolchains/nightly-x86_64-unknown-linux-gnu/lib/rustlib/src/rust/library/ /rustc/$rustch/
fi

if [ "${BUILD_UID-0}" -ne "0" ]; then
  adduser -u $BUILD_UID --disabled-password --gecos '' builder
  chown -R builder $SRC $OUT $WORK
  su -c "$BUILD_CMD" builder
  if [ "$SANITIZER" = "coverage" ]; then
    # Some directories have broken symlinks (e.g. honggfuzz), ignore the errors.
    su -c "$COPY_SOURCES_CMD" builder 2>/dev/null || true
  fi
else
  $BUILD_CMD
  if [ "$SANITIZER" = "coverage" ]; then
    # Some directories have broken symlinks (e.g. honggfuzz), ignore the errors.
    $COPY_SOURCES_CMD 2>/dev/null || true
  fi
fi

if [ "$SANITIZER" = "introspector" ]; then
  unset CXXFLAGS
  unset CFLAGS
  export G_ANALYTICS_TAG="G-8WTFM1Y62J"
  apt-get install -y libjpeg-dev zlib1g-dev
<<<<<<< HEAD
  python3 -m pip install --upgrade setuptools
  python3 -m pip install cxxfilt pyyaml beautifulsoup4 lxml soupsieve matplotlib
=======
  pip3 install --upgrade setuptools
  pip3 install cxxfilt pyyaml beautifulsoup4 lxml soupsieve
  pip3 install --prefer-binary matplotlib

  if [ "$FUZZING_LANGUAGE" = "jvm" ]; then
    echo "GOING jvm route"

    set -x
    # Output will be put in /out/
    python3 /fuzz-introspector/frontends/java/oss-fuzz-main.py
    # Move files temporarily to fit workflow of other languages.
    mkdir -p $SRC/my-fi-data
    find $OUT/ -name *.data -exec mv {} $SRC/my-fi-data/ \;
    find $OUT/ -name *.data.yaml -exec mv {} $SRC/my-fi-data/ \;
  fi

>>>>>>> 00b08f65
  mkdir -p $SRC/inspector
  find $SRC/ -name "fuzzerLogFile-*.data" -exec cp {} $SRC/inspector/ \;
  find $SRC/ -name "fuzzerLogFile-*.data.yaml" -exec cp {} $SRC/inspector/ \;

  # Move coverage report.
  if [ -d "$OUT/textcov_reports" ]
  then
    find $OUT/textcov_reports/ -name "*.covreport" -exec cp {} $SRC/inspector/ \;
    find $OUT/textcov_reports/ -name "*.json" -exec cp {} $SRC/inspector/ \;
  fi

  cd $SRC/inspector

  # Make fuzz-introspector HTML report.
  REPORT_ARGS="--name=$PROJECT_NAME"
  # Only pass coverage_url when COVERAGE_URL is set (in cloud builds)
  if [[ ! -z "${COVERAGE_URL+x}" ]]; then
    REPORT_ARGS="$REPORT_ARGS --coverage_url=${COVERAGE_URL}"
  fi

  # Do different things depending on languages
  if [ "$FUZZING_LANGUAGE" = "python" ]; then
    echo "GOING python route"
    set -x
    REPORT_ARGS="$REPORT_ARGS --target_dir=$SRC/inspector"
    REPORT_ARGS="$REPORT_ARGS --language=python"
    python3 /fuzz-introspector/src/main.py report $REPORT_ARGS
    cp -rf $SRC/inspector $OUT/inspector
  elif [ "$FUZZING_LANGUAGE" = "jvm" ]; then
    echo "GOING jvm route"
    set -x
    find $OUT/ -name "jacoco.xml" -exec cp {} $SRC/inspector/ \;
    REPORT_ARGS="$REPORT_ARGS --target_dir=$SRC/inspector"
    REPORT_ARGS="$REPORT_ARGS --language=jvm"
    python3 /fuzz-introspector/src/main.py report $REPORT_ARGS
    cp -rf $SRC/inspector $OUT/inspector
  else
    # C/C++

    # Correlate fuzzer binaries to fuzz-introspector's raw data
    python3 /fuzz-introspector/src/main.py correlate --binaries_dir=$OUT/

    # Generate fuzz-introspector HTML report, this generates
    # the file exe_to_fuzz_introspector_logs.yaml
    REPORT_ARGS="$REPORT_ARGS --target_dir=$SRC/inspector"
    # Use the just-generated correlation file
    REPORT_ARGS="$REPORT_ARGS --correlation_file=exe_to_fuzz_introspector_logs.yaml"
    python3 /fuzz-introspector/src/main.py report $REPORT_ARGS

    cp -rf $SRC/inspector $OUT/inspector
  fi
fi<|MERGE_RESOLUTION|>--- conflicted
+++ resolved
@@ -237,13 +237,10 @@
   unset CFLAGS
   export G_ANALYTICS_TAG="G-8WTFM1Y62J"
   apt-get install -y libjpeg-dev zlib1g-dev
-<<<<<<< HEAD
+
   python3 -m pip install --upgrade setuptools
   python3 -m pip install cxxfilt pyyaml beautifulsoup4 lxml soupsieve matplotlib
-=======
-  pip3 install --upgrade setuptools
-  pip3 install cxxfilt pyyaml beautifulsoup4 lxml soupsieve
-  pip3 install --prefer-binary matplotlib
+  python3 -m pip install --prefer-binary matplotlib
 
   if [ "$FUZZING_LANGUAGE" = "jvm" ]; then
     echo "GOING jvm route"
@@ -257,7 +254,6 @@
     find $OUT/ -name *.data.yaml -exec mv {} $SRC/my-fi-data/ \;
   fi
 
->>>>>>> 00b08f65
   mkdir -p $SRC/inspector
   find $SRC/ -name "fuzzerLogFile-*.data" -exec cp {} $SRC/inspector/ \;
   find $SRC/ -name "fuzzerLogFile-*.data.yaml" -exec cp {} $SRC/inspector/ \;
