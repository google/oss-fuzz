--- conflicted
+++ resolved
@@ -26,15 +26,6 @@
 FUZZER=$1
 shift
 
-<<<<<<< HEAD
-# This option is set by CIFuzz which also passes in a corpus directory
-# containing the fuzzer's corpus from ClusterFuzz.
-if [ -z $CORPUS_DIR ]
-then
-  CORPUS_DIR="/tmp/${FUZZER}_corpus"
-  rm -rf $CORPUS_DIR
-fi
-=======
 # This env var is set by CIFuzz. CIFuzz fills this directory with the corpus
 # from ClusterFuzz.
 CORPUS_DIR=${CORPUS_DIR:-}
@@ -43,8 +34,6 @@
   CORPUS_DIR="/tmp/${FUZZER}_corpus"
   rm -rf $CORPUS_DIR && mkdir -p $CORPUS_DIR
 fi
-
->>>>>>> ec492dd9
 
 SANITIZER=${SANITIZER:-}
 if [ -z $SANITIZER ]; then
@@ -81,10 +70,6 @@
   fi
 }
 
-<<<<<<< HEAD
-mkdir -p $CORPUS_DIR
-=======
->>>>>>> ec492dd9
 rm -rf $FUZZER_OUT && mkdir -p $FUZZER_OUT
 
 SEED_CORPUS="${FUZZER}_seed_corpus.zip"
