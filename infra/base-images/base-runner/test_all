--- conflicted
+++ resolved
@@ -29,16 +29,12 @@
   fi
 
   echo "testing $FUZZER"
-<<<<<<< HEAD
   if [[ "$FUZZING_ENGINE" = libfuzzer ]]; then
-    run_fuzzer $FUZZER -max_total_time=10
+    run_fuzzer $FUZZER -max_total_time=20
   else
     export AFL_NO_UI=1
-    timeout --preserve-status -s INT 10s run_fuzzer $FUZZER
+    timeout --preserve-status -s INT 20s run_fuzzer $FUZZER
   fi
-=======
-  run_fuzzer $FUZZER -max_total_time=20
->>>>>>> 810b7fe4
   N=$[$N+1]
 done
 
