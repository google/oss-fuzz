--- conflicted
+++ resolved
@@ -147,11 +147,8 @@
     # Go, java, and swift installation scripts.
     install_go.sh \
     install_swift.sh \
-<<<<<<< HEAD
     install_python.sh \
-=======
     install_java.sh \
->>>>>>> a4cd74a9
     /usr/local/bin/
 
 COPY llvmsymbol.diff $SRC
