# Copyright 2021 Google LLC
#
# Licensed under the Apache License, Version 2.0 (the "License");
# you may not use this file except in compliance with the License.
# You may obtain a copy of the License at
#
#      http://www.apache.org/licenses/LICENSE-2.0
#
# Unless required by applicable law or agreed to in writing, software
# distributed under the License is distributed on an "AS IS" BASIS,
# WITHOUT WARRANTIES OR CONDITIONS OF ANY KIND, either express or implied.
# See the License for the specific language governing permissions and
# limitations under the License.
#
################################################################################

FROM gcr.io/oss-fuzz-base/base-clang

RUN dpkg --add-architecture i386 && \
    apt-get update && \
    apt-get install -y software-properties-common && \
    add-apt-repository ppa:git-core/ppa && \
    apt-get update && \
    apt-get install -y \
        binutils-dev \
        build-essential \
        curl \
        git \
        jq \
        libc6-dev-i386 \
        patchelf \
        rsync \
        subversion \
        zip

# Build and install latest Python 3 (3.8.3).
ENV PYTHON_VERSION 3.8.3
RUN export PYTHON_DEPS="\
        zlib1g-dev \
        libncurses5-dev \
        libgdbm-dev \
        libnss3-dev \
        libssl-dev \
        libsqlite3-dev \
        libreadline-dev \
        libffi-dev \
        libbz2-dev \
        liblzma-dev" && \
    unset CFLAGS CXXFLAGS && \
    apt-get install -y $PYTHON_DEPS && \
    cd /tmp && \
    curl -O https://www.python.org/ftp/python/$PYTHON_VERSION/Python-$PYTHON_VERSION.tar.xz && \
    tar -xvf Python-$PYTHON_VERSION.tar.xz && \
    cd Python-$PYTHON_VERSION && \
    ./configure --enable-optimizations --enable-shared && \
    make -j install && \
    ldconfig && \
    ln -s /usr/bin/python3 /usr/bin/python && \
    cd .. && \
    rm -r /tmp/Python-$PYTHON_VERSION.tar.xz /tmp/Python-$PYTHON_VERSION && \
    rm -rf /usr/local/lib/python3.8/test && \
    apt-get remove -y $PYTHON_DEPS # https://github.com/google/oss-fuzz/issues/3888

# Install six for Bazel rules.
RUN unset CFLAGS CXXFLAGS && pip3 install -v --no-cache-dir \
    six==1.15.0 && rm -rf /tmp/*

# Install Bazel through Bazelisk, which automatically fetches the latest Bazel version.
ENV BAZELISK_VERSION 1.7.4
RUN curl -L https://github.com/bazelbuild/bazelisk/releases/download/v$BAZELISK_VERSION/bazelisk-linux-amd64 -o /usr/local/bin/bazel && \
    chmod +x /usr/local/bin/bazel

# Default build flags for various sanitizers.
ENV SANITIZER_FLAGS_address "-fsanitize=address -fsanitize-address-use-after-scope"

# Set of '-fsanitize' flags matches '-fno-sanitize-recover' + 'unsigned-integer-overflow'.
ENV SANITIZER_FLAGS_undefined "-fsanitize=array-bounds,bool,builtin,enum,float-divide-by-zero,function,integer-divide-by-zero,null,object-size,return,returns-nonnull-attribute,shift,signed-integer-overflow,unsigned-integer-overflow,unreachable,vla-bound,vptr -fno-sanitize-recover=array-bounds,bool,builtin,enum,float-divide-by-zero,function,integer-divide-by-zero,null,object-size,return,returns-nonnull-attribute,shift,signed-integer-overflow,unreachable,vla-bound,vptr"

ENV SANITIZER_FLAGS_memory "-fsanitize=memory -fsanitize-memory-track-origins"

ENV SANITIZER_FLAGS_dataflow "-fsanitize=dataflow"

ENV SANITIZER_FLAGS_thread "-fsanitize=thread"

# Do not use any sanitizers in the coverage build.
ENV SANITIZER_FLAGS_coverage ""

# We use unsigned-integer-overflow as an additional coverage signal and have to
# suppress error messages. See https://github.com/google/oss-fuzz/issues/910.
ENV UBSAN_OPTIONS="silence_unsigned_overflow=1"

# To suppress warnings from binaries running during compilation.
ENV DFSAN_OPTIONS='warn_unimplemented=0'

# Default build flags for coverage feedback.
ENV COVERAGE_FLAGS="-fsanitize=fuzzer-no-link"

# Use '-Wno-unused-command-line-argument' to suppress "warning: -ldl: 'linker' input unused"
# messages which are treated as errors by some projects.
ENV COVERAGE_FLAGS_coverage "-fprofile-instr-generate -fcoverage-mapping -pthread -Wl,--no-as-needed -Wl,-ldl -Wl,-lm -Wno-unused-command-line-argument"

# Coverage isntrumentation flags for dataflow builds.
ENV COVERAGE_FLAGS_dataflow="-fsanitize-coverage=trace-pc-guard,pc-table,bb,trace-cmp"

# Default sanitizer, fuzzing engine and architecture to use.
ENV SANITIZER="address"
ENV FUZZING_ENGINE="libfuzzer"
ENV ARCHITECTURE="x86_64"

# DEPRECATED - NEW CODE SHOULD NOT USE THIS. OLD CODE SHOULD STOP. Please use
# LIB_FUZZING_ENGINE instead.
# Path to fuzzing engine library to support some old users of
# LIB_FUZZING_ENGINE.
ENV LIB_FUZZING_ENGINE_DEPRECATED="/usr/lib/libFuzzingEngine.a"

# Argument passed to compiler to link against fuzzing engine.
# Defaults to the path, but is "-fsanitize=fuzzer" in libFuzzer builds.
ENV LIB_FUZZING_ENGINE="/usr/lib/libFuzzingEngine.a"

# TODO: remove after tpm2 catchup.
ENV FUZZER_LDFLAGS ""

WORKDIR $SRC

# TODO: switch to -b stable once we can.
RUN git clone https://github.com/AFLplusplus/AFLplusplus.git aflplusplus && \
    cd aflplusplus && \
    git checkout ade8cdca55951958024c86766453430f904381c5

RUN cd $SRC && \
    curl -L -O https://github.com/google/honggfuzz/archive/oss-fuzz.tar.gz && \
    mkdir honggfuzz && \
    cd honggfuzz && \
    tar -xzv --strip-components=1 -f $SRC/oss-fuzz.tar.gz && \
    rm -rf examples $SRC/oss-fuzz.tar.gz

# Do precompiles before copying other scripts for better cache efficiency.
COPY precompile_afl /usr/local/bin/
RUN precompile_afl

COPY precompile_honggfuzz /usr/local/bin/
RUN precompile_honggfuzz

<<<<<<< HEAD
COPY cargo compile compile_afl compile_dataflow compile_libfuzzer compile_honggfuzz \
    compile_go_fuzzer debug_afl srcmap \
    write_labels.py bazel_build_fuzz_tests \
    # Go, and swift installation scripts.
    install_go.sh \
=======
COPY compile compile_afl compile_dataflow compile_libfuzzer compile_honggfuzz \
    debug_afl srcmap bazel_build_fuzz_tests \
    write_labels.py \
    # Swift and java installation.
>>>>>>> 85206936
    install_swift.sh \
    install_java.sh \
    /usr/local/bin/

COPY llvmsymbol.diff $SRC
COPY detect_repo.py /opt/cifuzz/

CMD ["compile"]<|MERGE_RESOLUTION|>--- conflicted
+++ resolved
@@ -141,18 +141,11 @@
 COPY precompile_honggfuzz /usr/local/bin/
 RUN precompile_honggfuzz
 
-<<<<<<< HEAD
 COPY cargo compile compile_afl compile_dataflow compile_libfuzzer compile_honggfuzz \
     compile_go_fuzzer debug_afl srcmap \
     write_labels.py bazel_build_fuzz_tests \
-    # Go, and swift installation scripts.
+    # Go, java, and swift installation scripts.
     install_go.sh \
-=======
-COPY compile compile_afl compile_dataflow compile_libfuzzer compile_honggfuzz \
-    debug_afl srcmap bazel_build_fuzz_tests \
-    write_labels.py \
-    # Swift and java installation.
->>>>>>> 85206936
     install_swift.sh \
     install_java.sh \
     /usr/local/bin/
