--- conflicted
+++ resolved
@@ -17,9 +17,13 @@
 from a specific point in time. This feature can be used for implementations
 like continuious integration fuzzing and bisection to find errors
 """
+import os
 import re
+import sys
+import subprocess
 
 from helper import build_fuzzers_impl
+from helper import build_image_impl
 from helper import check_project_exists
 from helper import get_dockerfile_path
 from RepoManager import RepoManager
@@ -30,7 +34,7 @@
                              local_store_path,
                              engine='libfuzzer',
                              sanitizer='address',
-                             architecture='x86_64', repo_manager=None):
+                             architecture='x86_64'):
   """Builds a ossfuzz fuzzer at a  specific commit SHA.
 
   Args:
@@ -44,12 +48,11 @@
   Returns:
     0 on successful build 1 on failure
   """
-  if repo_manager is None:
-    guessed_url = infer_main_repo(project_name, local_store_path, commit)
-    repo_manager = RepoManager(guessed_url, local_store_path)
-  repo_manager.checkout_commit(commit)
+  guessed_url = infer_main_repo(project_name, local_store_path, commit)
+  repo_man = RepoManager(guessed_url, local_store_path)
+  repo_man.checkout_commit(commit)
   return build_fuzzers_impl(project_name, True, engine, sanitizer, architecture,
-                            None, repo_manager.repo_dir)
+                            None, repo_man.repo_dir)
 
 
 def infer_main_repo(project_name, local_store_path, example_commit=None):
@@ -80,13 +83,9 @@
 
       # Use example commit SHA to guess main repo
       for clone_command in re.findall('.*clone.*', lines):
+        print(clone_command)
         for git_repo_url in re.findall('http[s]?://[^ ]*', clone_command):
-<<<<<<< HEAD
-          rm = RepoManager(git_repo_url.rstrip(), local_store_path)
-          if rm.commit_exists(example_commit):
-=======
           repo_manager = RepoManager(git_repo_url.rstrip(), local_store_path)
           if repo_manager.commit_exists(example_commit):
->>>>>>> c420c116
             return git_repo_url
   return None