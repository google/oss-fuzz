# Copyright 2019 Google LLC
#
# Licensed under the Apache License, Version 2.0 (the "License");
# you may not use this file except in compliance with the License.
# You may obtain a copy of the License at
#
#      http://www.apache.org/licenses/LICENSE-2.0
#
# Unless required by applicable law or agreed to in writing, software
# distributed under the License is distributed on an "AS IS" BASIS,
# WITHOUT WARRANTIES OR CONDITIONS OF ANY KIND, either express or implied.
# See the License for the specific language governing permissions and
# limitations under the License.
"""Uses bisection to determine which commit a bug was introduced and fixed.
This module takes a high and a low commit SHA, a repo name, and a bug.
The module bisects the high and low commit SHA searching for the location
where the bug was introduced. It also looks for where the bug was fixed.
This is done with the following steps:


  NOTE: Needs to be run from root of the OSS-Fuzz source checkout.

  Typical usage example:
        python3 infra/bisector.py
          --old_commit 1e403e9259a1abedf108ab86f711ba52c907226d
          --new_commit f79be4f2330f4b89ea2f42e1c44ca998c59a0c0f
          --fuzz_target rules_fuzzer
          --project_name yara
          --testcase infra/yara_testcase
          --sanitizer address
"""

import argparse
import collections
import logging
import os
import sys
import tempfile

import build_specified_commit
import helper
import repo_manager
import utils

Result = collections.namedtuple('Result', ['repo_url', 'commit'])

START_MARKERS = [
    '==ERROR',
    '==WARNING',
]

END_MARKERS = [
    'SUMMARY:',
]

DEDUP_TOKEN_MARKER = 'DEDUP_TOKEN:'


class BisectError(Exception):
  """Bisection error."""

  def __init__(self, message, repo_url):
    super().__init__(message)
    self.repo_url = repo_url


def main():
  """Finds the commit SHA where an error was initally introduced."""
  logging.getLogger().setLevel(logging.INFO)
  utils.chdir_to_root()
  parser = argparse.ArgumentParser(
      description='git bisection for finding introduction of bugs')

  parser.add_argument('--project_name',
                      help='The name of the project where the bug occurred.',
                      required=True)
  parser.add_argument('--new_commit',
                      help='The newest commit SHA to be bisected.',
                      required=True)
  parser.add_argument('--old_commit',
                      help='The oldest commit SHA to be bisected.',
                      required=True)
  parser.add_argument('--fuzz_target',
                      help='The name of the fuzzer to be built.',
                      required=True)
  parser.add_argument('--test_case_path',
                      help='The path to test case.',
                      required=True)
  parser.add_argument('--engine',
                      help='The default is "libfuzzer".',
                      default='libfuzzer')
  parser.add_argument('--sanitizer',
                      default='address',
                      help='The default is "address".')
  parser.add_argument('--type',
                      choices=['regressed', 'fixed'],
                      help='The bisection type.',
                      required=True)
  parser.add_argument('--architecture', default='x86_64')
  args = parser.parse_args()

  build_data = build_specified_commit.BuildData(project_name=args.project_name,
                                                engine=args.engine,
                                                sanitizer=args.sanitizer,
                                                architecture=args.architecture)

  result = bisect(args.type, args.old_commit, args.new_commit,
                  args.testcase_path, args.fuzz_target, build_data)
  if not result.commit:
    logging.error('No error was found in commit range %s:%s', args.old_commit,
                  args.new_commit)
    return 1
  if result.commit == args.old_commit:
    logging.error(
        'Bisection Error: Both the first and the last commits in'
        'the given range have the same behavior, bisection is not possible. ')
    return 1
  print('Error was introduced at commit %s' % result.commit)
  return 0


def _get_dedup_token(output):
  """Get dedup token."""
  for line in output.splitlines():
    token_location = line.find(DEDUP_TOKEN_MARKER)
    if token_location == -1:
      continue

    return line[token_location + len(DEDUP_TOKEN_MARKER):].strip()

  return None


def _check_for_crash(project_name, fuzz_target, testcase_path):
  """Check for crash."""

  def docker_run(args):
    command = ['docker', 'run', '--rm', '--privileged']
    if sys.stdin.isatty():
      command.append('-i')

    return utils.execute(command + args)

  logging.info('Checking for crash')
<<<<<<< HEAD
  out, err, return_code = helper.reproduce_impl(
      project=helper.Project(project_name),
      fuzzer_name=fuzz_target,
      valgrind=False,
      env_to_add=[],
      fuzzer_args=[],
      testcase_path=test_case_path,
      run_function=docker_run,
      err_result=(None, None, None))
=======
  out, err, return_code = helper.reproduce_impl(project_name,
                                                fuzz_target,
                                                False, [], [],
                                                testcase_path,
                                                run_function=docker_run,
                                                err_result=(None, None, None))
>>>>>>> 6f023876
  if return_code is None:
    return None

  logging.info('stdout =\n%s', out)
  logging.info('stderr =\n%s', err)

  # pylint: disable=unsupported-membership-test
  has_start_marker = any(
      marker in out or marker in err for marker in START_MARKERS)
  has_end_marker = any(marker in out or marker in err for marker in END_MARKERS)
  if not has_start_marker or not has_end_marker:
    return None

  return _get_dedup_token(out + err)


# pylint: disable=too-many-locals
# pylint: disable=too-many-arguments
# pylint: disable=too-many-statements
def _bisect(bisect_type, old_commit, new_commit, testcase_path, fuzz_target,
            build_data):
  """Perform the bisect."""
  # pylint: disable=too-many-branches
  base_builder_repo = build_specified_commit.load_base_builder_repo()

  with tempfile.TemporaryDirectory() as tmp_dir:
    repo_url, repo_path = build_specified_commit.detect_main_repo(
        build_data.project_name, commit=new_commit)
    if not repo_url or not repo_path:
      raise ValueError('Main git repo can not be determined.')

    if old_commit == new_commit:
      raise BisectError('old_commit is the same as new_commit', repo_url)

    # Copy /src from the built Docker container to ensure all dependencies
    # exist. This will be mounted when running them.
    host_src_dir = build_specified_commit.copy_src_from_docker(
        build_data.project_name, tmp_dir)

    bisect_repo_manager = repo_manager.RepoManager(
        os.path.join(host_src_dir, os.path.basename(repo_path)))
    bisect_repo_manager.fetch_all_remotes()

    commit_list = bisect_repo_manager.get_commit_list(new_commit, old_commit)

    old_idx = len(commit_list) - 1
    new_idx = 0
    logging.info('Testing against new_commit (%s)', commit_list[new_idx])
    if not build_specified_commit.build_fuzzers_from_commit(
        commit_list[new_idx],
        bisect_repo_manager,
        host_src_dir,
        build_data,
        base_builder_repo=base_builder_repo):
      raise BisectError('Failed to build new_commit', repo_url)

    if bisect_type == 'fixed':
      should_crash = False
    elif bisect_type == 'regressed':
      should_crash = True
    else:
      raise BisectError('Invalid bisect type ' + bisect_type, repo_url)

    expected_error = _check_for_crash(build_data.project_name, fuzz_target,
                                      testcase_path)
    logging.info('new_commit result = %s', expected_error)

    if not should_crash and expected_error:
      logging.warning('new_commit crashed but not shouldn\'t. '
                      'Continuing to see if stack changes.')

    range_valid = False
    for _ in range(2):
      logging.info('Testing against old_commit (%s)', commit_list[old_idx])
      if not build_specified_commit.build_fuzzers_from_commit(
          commit_list[old_idx],
          bisect_repo_manager,
          host_src_dir,
          build_data,
          base_builder_repo=base_builder_repo):
        raise BisectError('Failed to build old_commit', repo_url)

      if _check_for_crash(build_data.project_name, fuzz_target,
                          testcase_path) == expected_error:
        logging.warning('old_commit %s had same result as new_commit %s',
                        old_commit, new_commit)
        # Try again on an slightly older commit.
        old_commit = bisect_repo_manager.get_parent(old_commit, 64)
        if not old_commit:
          break

        commit_list = bisect_repo_manager.get_commit_list(
            new_commit, old_commit)
        old_idx = len(commit_list) - 1
        continue

      range_valid = True
      break

    if not range_valid:
      raise BisectError('old_commit had same result as new_commit', repo_url)

    while old_idx - new_idx > 1:
      curr_idx = (old_idx + new_idx) // 2
      logging.info('Testing against %s (idx=%d)', commit_list[curr_idx],
                   curr_idx)
      if not build_specified_commit.build_fuzzers_from_commit(
          commit_list[curr_idx],
          bisect_repo_manager,
          host_src_dir,
          build_data,
          base_builder_repo=base_builder_repo):
        # Treat build failures as if we couldn't repo.
        # TODO(ochang): retry nearby commits?
        old_idx = curr_idx
        continue

      current_error = _check_for_crash(build_data.project_name, fuzz_target,
                                       testcase_path)
      logging.info('Current result = %s', current_error)
      if expected_error == current_error:
        new_idx = curr_idx
      else:
        old_idx = curr_idx
    return Result(repo_url, commit_list[new_idx])


# pylint: disable=too-many-locals
# pylint: disable=too-many-arguments
def bisect(bisect_type, old_commit, new_commit, testcase_path, fuzz_target,
           build_data):
  """From a commit range, this function caluclates which introduced a
  specific error from a fuzz testcase_path.

  Args:
    bisect_type: The type of the bisect ('regressed' or 'fixed').
    old_commit: The oldest commit in the error regression range.
    new_commit: The newest commit in the error regression range.
    testcase_path: The file path of the test case that triggers the error
    fuzz_target: The name of the fuzzer to be tested.
    build_data: a class holding all of the input parameters for bisection.

  Returns:
    The commit SHA that introduced the error or None.

  Raises:
    ValueError: when a repo url can't be determine from the project.
  """
  try:
    return _bisect(bisect_type, old_commit, new_commit, testcase_path,
                   fuzz_target, build_data)
  finally:
    # Clean up projects/ as _bisect may have modified it.
    oss_fuzz_repo_manager = repo_manager.RepoManager(helper.OSS_FUZZ_DIR)
    oss_fuzz_repo_manager.git(['reset', 'projects'])
    oss_fuzz_repo_manager.git(['checkout', 'projects'])
    oss_fuzz_repo_manager.git(['clean', '-fxd', 'projects'])


if __name__ == '__main__':
  main()<|MERGE_RESOLUTION|>--- conflicted
+++ resolved
@@ -105,7 +105,7 @@
                                                 architecture=args.architecture)
 
   result = bisect(args.type, args.old_commit, args.new_commit,
-                  args.testcase_path, args.fuzz_target, build_data)
+                  args.test_case_path, args.fuzz_target, build_data)
   if not result.commit:
     logging.error('No error was found in commit range %s:%s', args.old_commit,
                   args.new_commit)
@@ -142,24 +142,15 @@
     return utils.execute(command + args)
 
   logging.info('Checking for crash')
-<<<<<<< HEAD
   out, err, return_code = helper.reproduce_impl(
       project=helper.Project(project_name),
       fuzzer_name=fuzz_target,
       valgrind=False,
       env_to_add=[],
       fuzzer_args=[],
-      testcase_path=test_case_path,
+      testcase_path=testcase_path,
       run_function=docker_run,
       err_result=(None, None, None))
-=======
-  out, err, return_code = helper.reproduce_impl(project_name,
-                                                fuzz_target,
-                                                False, [], [],
-                                                testcase_path,
-                                                run_function=docker_run,
-                                                err_result=(None, None, None))
->>>>>>> 6f023876
   if return_code is None:
     return None
 
