--- conflicted
+++ resolved
@@ -92,11 +92,9 @@
 deploy_pubsub_topic $SYNC_JOB_TOPIC $PROJECT_ID
 deploy_pubsub_topic $BASE_IMAGE_JOB_TOPIC $PROJECT_ID
 deploy_pubsub_topic $COVERAGE_BUILD_JOB_TOPIC $PROJECT_ID
-<<<<<<< HEAD
 deploy_pubsub_topic $INTROSPECTOR_BUILD_JOB_TOPIC $PROJECT_ID
-deploy_pubsub_topic $UPDATE_BUILD_JOB_TOPIC $PROJECT_ID
-=======
->>>>>>> 1a513c7f
+
+
 
 deploy_scheduler $SYNC_SCHEDULER_JOB \
 				 "$SYNC_JOB_SCHEDULE" \
@@ -110,30 +108,12 @@
 				  "$BASE_IMAGE_MESSAGE" \
 				  $PROJECT_ID
 
-<<<<<<< HEAD
-deploy_scheduler $UPDATE_BUILD_SCHEDULER_JOB-fuzzing \
-				 "$UPDATE_BUILD_JOB_SCHEDULE" \
-				 $UPDATE_BUILD_JOB_TOPIC \
-				 "fuzzing" \
-				 $PROJECT_ID
-deploy_scheduler $UPDATE_BUILD_SCHEDULER_JOB-coverage \
-				 "$UPDATE_BUILD_JOB_SCHEDULE" \
-				 $UPDATE_BUILD_JOB_TOPIC \
-				 "coverage" \
-				 $PROJECT_ID
 deploy_scheduler $UPDATE_BUILD_SCHEDULER_JOB-introspector \
 				 "$UPDATE_BUILD_JOB_SCHEDULE" \
 				 $UPDATE_BUILD_JOB_TOPIC \
 				 "introspector" \
 				 $PROJECT_ID
-deploy_scheduler $UPDATE_BUILD_SCHEDULER_JOB-badges \
-				 "$UPDATE_BUILD_JOB_SCHEDULE" \
-				 $UPDATE_BUILD_JOB_TOPIC \
-				 "badges" \
-				 $PROJECT_ID
 
-=======
->>>>>>> 1a513c7f
 deploy_cloud_function sync \
 					  sync \
 					  $SYNC_JOB_TOPIC \
@@ -154,17 +134,11 @@
 					  $COVERAGE_BUILD_JOB_TOPIC \
 					  $PROJECT_ID
 
-<<<<<<< HEAD
+
 deploy_cloud_function request-introspector-build \
 						introspector_build \
 					  $INTROSPECTOR_BUILD_JOB_TOPIC \
 					  $PROJECT_ID
 
-deploy_cloud_function update-builds \
-					  builds_status \
-					  $UPDATE_BUILD_JOB_TOPIC \
-					  $PROJECT_ID
 
-=======
->>>>>>> 1a513c7f
 gcloud datastore indexes create index.yaml --project $PROJECT_ID