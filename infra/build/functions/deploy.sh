--- conflicted
+++ resolved
@@ -92,10 +92,7 @@
 deploy_pubsub_topic $SYNC_JOB_TOPIC $PROJECT_ID
 deploy_pubsub_topic $BASE_IMAGE_JOB_TOPIC $PROJECT_ID
 deploy_pubsub_topic $COVERAGE_BUILD_JOB_TOPIC $PROJECT_ID
-<<<<<<< HEAD
-=======
 deploy_pubsub_topic $INTROSPECTOR_BUILD_JOB_TOPIC $PROJECT_ID
->>>>>>> 7893dde4
 
 deploy_scheduler $SYNC_SCHEDULER_JOB \
 				 "$SYNC_JOB_SCHEDULE" \
@@ -129,12 +126,9 @@
 					  $COVERAGE_BUILD_JOB_TOPIC \
 					  $PROJECT_ID
 
-<<<<<<< HEAD
-=======
 deploy_cloud_function request-introspector-build \
 					  introspector_build \
 					  $INTROSPECTOR_BUILD_JOB_TOPIC \
 					  $PROJECT_ID
 
->>>>>>> 7893dde4
 gcloud datastore indexes create index.yaml --project $PROJECT_ID