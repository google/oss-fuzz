--- conflicted
+++ resolved
@@ -25,12 +25,9 @@
     'base-clang',
     'base-builder',
     'base-builder-new',
-<<<<<<< HEAD
     'base-builder-python',
-=======
     'base-builder-go',
     'base-builder-jvm',
->>>>>>> a4cd74a9
     'base-builder-swift',
     'base-runner',
     'base-runner-debug',
