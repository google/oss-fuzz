--- conflicted
+++ resolved
@@ -19,11 +19,8 @@
 import project_sync
 import request_build
 import request_coverage_build
-<<<<<<< HEAD
-import update_build_status
 import request_introspector_build
-=======
->>>>>>> 1a513c7f
+
 
 
 def build_project(event, context):
@@ -43,7 +40,6 @@
 
 def coverage_build(event, context):
   """Entry point for cloud function to build coverage reports."""
-<<<<<<< HEAD
   request_coverage_build.request_coverage_build(event, context)
 
 
@@ -51,10 +47,3 @@
   """Entry point for cloud function to build introspector reports."""
   request_introspector_build.request_introspector_build(event, context)
 
-
-def builds_status(event, context):
-  """Entry point for builds status cloud function."""
-  update_build_status.update_status(event, context)
-=======
-  request_coverage_build.request_coverage_build(event, context)
->>>>>>> 1a513c7f
