--- conflicted
+++ resolved
@@ -279,8 +279,7 @@
 
   steps += get_build_fuzzers_steps(config.fuzzing_engine, project, env)
 
-<<<<<<< HEAD
-  env_dict = {string.split("=")[0]: string.split("=")[1] for string in env}
+  env_dict = {string.split('=')[0]: string.split('=')[1] for string in env}
 
   steps += get_gcs_corpus_steps(config.fuzzing_engine, project, env_dict)
 
@@ -288,11 +287,6 @@
 
   steps += get_push_and_run_ood_image_steps(config.fuzzing_engine, project,
                                             env_dict)
-=======
-  env_dict = {string.split('=')[0]: string.split('=')[1] for string in env}
-  steps += get_build_and_push_ood_image_steps(config.fuzzing_engine, project,
-                                              env_dict, build)
->>>>>>> b909c922
 
   return steps
 
