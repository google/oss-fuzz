--- conflicted
+++ resolved
@@ -292,25 +292,18 @@
   """Main function for trial_build. Pushes test images and then does test
   builds."""
   args = get_args(args)
-<<<<<<< HEAD
   introspector = 'introspector' in args.sanitizers
-=======
   if args.branch:
     test_image_suffix = f'{TEST_IMAGE_SUFFIX}-{args.branch.lower()}'
   else:
     test_image_suffix = TEST_IMAGE_SUFFIX
-
->>>>>>> 04c738d9
   if local_base_build:
     build_and_push_test_images.build_and_push_images(  # pylint: disable=unexpected-keyword-arg
         test_image_suffix)
   else:
-<<<<<<< HEAD
     build_and_push_test_images.gcb_build_and_push_images(
-        TEST_IMAGE_SUFFIX, introspector=introspector)
-=======
-    build_and_push_test_images.gcb_build_and_push_images(test_image_suffix)
->>>>>>> 04c738d9
+        test_image_suffix, introspector=introspector)
+
   return _do_test_builds(args)
 
 
