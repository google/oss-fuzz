--- conflicted
+++ resolved
@@ -61,18 +61,8 @@
       build_specified_commit.build_fuzzers_from_commit(test_repo.old_commit,
                                                        test_repo_manager,
                                                        host_src_dir, build_data)
-<<<<<<< HEAD
-      old_result = helper.reproduce_impl(test_case.project_name, None,
-                                         test_case.fuzz_target, False, [], [],
-                                         test_case.test_case_path)
-      build_specified_commit.build_fuzzers_from_commit(test_case.new_commit,
-                                                       test_repo_manager,
-                                                       host_src_dir, build_data)
-      new_result = helper.reproduce_impl(test_case.project_name, None,
-                                         test_case.fuzz_target, False, [], [],
-                                         test_case.test_case_path)
-=======
-      old_result = helper.reproduce_impl(project_name=test_repo.project_name,
+      project = helper.Project(test_repo.project_name)
+      old_result = helper.reproduce_impl(project=project,
                                          fuzzer_name=test_repo.fuzz_target,
                                          valgrind=False,
                                          env_to_add=[],
@@ -81,10 +71,12 @@
       build_specified_commit.build_fuzzers_from_commit(test_repo.project_name,
                                                        test_repo_manager,
                                                        host_src_dir, build_data)
-      new_result = helper.reproduce_impl(test_repo.project_name,
-                                         test_repo.fuzz_target, False, [], [],
-                                         test_repo.testcase_path)
->>>>>>> 6f023876
+      new_result = helper.reproduce_impl(project=project,
+                                         fuzzer_name=test_repo.fuzz_target,
+                                         valgrind=False,
+                                         env_to_add=[],
+                                         fuzzer_args=[],
+                                         testcase_path=test_repo.testcase_path)
       self.assertNotEqual(new_result, old_result)
 
   def test_detect_main_repo_from_commit(self):
