# Copyright 2019 Google LLC
#
# Licensed under the Apache License, Version 2.0 (the "License");
# you may not use this file except in compliance with the License.
# You may obtain a copy of the License at
#
#      http://www.apache.org/licenses/LICENSE-2.0
#
# Unless required by applicable law or agreed to in writing, software
# distributed under the License is distributed on an "AS IS" BASIS,
# WITHOUT WARRANTIES OR CONDITIONS OF ANY KIND, either express or implied.
# See the License for the specific language governing permissions and
# limitations under the License.
"""Class to manage a git repository via python.

This class is to be used to implement git commands over
a python API and manage the current state of the git repo.

  Typical usage example:

    r_man =  RepoManager('https://github.com/google/oss-fuzz.git')
    r_man.checkout('5668cc422c2c92d38a370545d3591039fb5bb8d4')
"""
import os
import shutil

import utils


class RepoManagerError(Exception):
  """Class to describe the exceptions in RepoManager."""


class RepoManager:
  """Class to manage git repos from python.

  Attributes:
    repo_url: The location of the git repo
    base_dir: The location of where the repo clone is stored locally
    repo_name: The name of the github project
    repo_dir: The location of the main repo
  """

  def __init__(self, repo_url, base_dir, repo_name=None):
    """Constructs a repo manager class.

    Args:
      repo_url: The github url needed to clone
      base_dir: The full filepath where the git repo is located
      repo_name: The name of the directory the repo is cloned to
    """
    self.repo_url = repo_url
    self.base_dir = base_dir
    if repo_name:
      self.repo_name = repo_name
    else:
      self.repo_name = os.path.basename(self.repo_url).strip('.git')
    self.repo_dir = os.path.join(self.base_dir, self.repo_name)
    self._clone()

  def _clone(self):
    """Creates a clone of the repo in the specified directory.

      Raises:
        RepoManagerError if the repo was not able to be cloned
    """
    if not os.path.exists(self.base_dir):
      os.makedirs(self.base_dir)
    self.remove_repo()
    out, err = utils.execute(['git', 'clone', self.repo_url, self.repo_name],
                             location=self.base_dir)
    if not self._is_git_repo():
      raise RepoManagerError('%s is not a git repo' % self.repo_url)

  def _is_git_repo(self):
    """Test if the current repo dir is a git repo or not.

    Returns:
      True if the current repo_dir is a valid git repo
    """
    git_path = os.path.join(self.repo_dir, '.git')
    return os.path.isdir(git_path)

  def commit_exists(self, commit):
    """Checks to see if a commit exists in the project repo.

    Args:
      commit: The commit SHA you are checking

    Returns:
      True if the commit exits in the project

    Raises:
      ValueException: an empty string was passed in as a commit
    """

    # Handle the exception case, if empty string is passed execute will
    # raise a ValueError
    if not commit.rstrip():
      raise RepoManagerError('An empty string is not a valid commit SHA')

    _, err_code = utils.execute(['git', 'cat-file', '-e', commit],
                                self.repo_dir)
    return not err_code

  def get_current_commit(self):
    """Gets the current commit SHA of the repo.

    Returns:
      The current active commit SHA
    """
    out, _ = utils.execute(['git', 'rev-parse', 'HEAD'],
                           self.repo_dir,
                           check_result=True)
    return out.strip('\n')

  def get_commit_list(self, old_commit, new_commit):
    """Gets the list of commits(inclusive) between the old and new commits.

    Args:
      old_commit: The oldest commit to be in the list
      new_commit: The newest commit to be in the list

    Returns:
      The list of commit SHAs from newest to oldest

    Raises:
      RepoManagerError when commits dont exist
    """

    if not self.commit_exists(old_commit):
      raise RepoManagerError('The old commit %s does not exist' % old_commit)
    if not self.commit_exists(new_commit):
      raise RepoManagerError('The new commit %s does not exist' % new_commit)
    if old_commit == new_commit:
      return [old_commit]
    out, err_code = utils.execute(
        ['git', 'rev-list', old_commit + '..' + new_commit], self.repo_dir)
    commits = out.split('\n')
    commits = [commit for commit in commits if commit]
    if err_code or not commits:
      raise RepoManagerError('Error getting commit list between %s and %s ' %
                             (old_commit, new_commit))

    # Make sure result is inclusive
    commits.append(old_commit)
    return commits

  def fetch_unshallow(self):
    """Gets the current git repository history."""
    git_path = os.path.join(self.repo_dir, '.git', 'shallow')
    if os.path.exists(git_path):
      build_specified_commit.execute(['git', 'fetch', '--unshallow'],
                                     self.repo_dir,
                                     check_result=True)

  def checkout_pr(self, pr_ref):
    """Checks out a remote pull request.

    Args:
      pr_ref: The pull request reference to be checked out.

    Raises:
      RepoManagerError: when pull request checkout fails.
    """
    self.fetch_unshallow()
    _, return_code = build_specified_commit.execute(
        ['git', 'fetch', 'origin', pr_ref], self.repo_dir, check_result=True)
    _, return_code = build_specified_commit.execute(
        ['git', 'checkout', '-f', 'FETCH_HEAD'], self.repo_dir, check_result=True)


  def checkout_commit(self, commit):
    """Checks out a specific commit from the repo.

    Args:
      commit: The commit SHA to be checked out

    Raises:
      RepoManagerError when checkout is not successful
    """
    self.fetch_unshallow()
    if not self.commit_exists(commit):
      raise RepoManagerError('Commit %s does not exist in current branch' %
                             commit)
<<<<<<< HEAD
    build_specified_commit.execute(['git', 'checkout', '-f', commit],
                                   self.repo_dir,
                                   check_result=True)
    build_specified_commit.execute(['git', 'clean', '-fxd'],
                                   self.repo_dir,
                                   check_result=True)
=======

    git_path = os.path.join(self.repo_dir, '.git', 'shallow')
    if os.path.exists(git_path):
      utils.execute(['git', 'fetch', '--unshallow'],
                    self.repo_dir,
                    check_result=True)
    utils.execute(['git', 'checkout', '-f', commit],
                  self.repo_dir,
                  check_result=True)
    utils.execute(['git', 'clean', '-fxd'], self.repo_dir, check_result=True)
>>>>>>> f2588ea5
    if self.get_current_commit() != commit:
      raise RepoManagerError('Error checking out commit %s' % commit)

  def remove_repo(self):
    """Attempts to remove the git repo. """
    if os.path.isdir(self.repo_dir):
      shutil.rmtree(self.repo_dir)<|MERGE_RESOLUTION|>--- conflicted
+++ resolved
@@ -183,25 +183,12 @@
     if not self.commit_exists(commit):
       raise RepoManagerError('Commit %s does not exist in current branch' %
                              commit)
-<<<<<<< HEAD
     build_specified_commit.execute(['git', 'checkout', '-f', commit],
                                    self.repo_dir,
                                    check_result=True)
     build_specified_commit.execute(['git', 'clean', '-fxd'],
                                    self.repo_dir,
                                    check_result=True)
-=======
-
-    git_path = os.path.join(self.repo_dir, '.git', 'shallow')
-    if os.path.exists(git_path):
-      utils.execute(['git', 'fetch', '--unshallow'],
-                    self.repo_dir,
-                    check_result=True)
-    utils.execute(['git', 'checkout', '-f', commit],
-                  self.repo_dir,
-                  check_result=True)
-    utils.execute(['git', 'clean', '-fxd'], self.repo_dir, check_result=True)
->>>>>>> f2588ea5
     if self.get_current_commit() != commit:
       raise RepoManagerError('Error checking out commit %s' % commit)
 
