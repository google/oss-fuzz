# Copyright 2019 Google LLC
#
# Licensed under the Apache License, Version 2.0 (the "License");
# you may not use this file except in compliance with the License.
# You may obtain a copy of the License at
#
#      http://www.apache.org/licenses/LICENSE-2.0
#
# Unless required by applicable law or agreed to in writing, software
# distributed under the License is distributed on an "AS IS" BASIS,
# WITHOUT WARRANTIES OR CONDITIONS OF ANY KIND, either express or implied.
# See the License for the specific language governing perepo_managerissions and
# limitations under the License.
"""Test the functionality of the RepoManager class."""

import os
import unittest
from unittest import mock
import tempfile

import repo_manager
import utils

OSS_FUZZ_REPO = 'https://github.com/google/oss-fuzz'


class TestRepoManager(unittest.TestCase):
  """Class to test the functionality of the RepoManager class."""


class RepoManagerCloneUnitTest(unittest.TestCase):
  """Class to test the functionality of clone of the RepoManager class."""

  def test_clone_valid_repo(self):
    """Tests the correct location of the git repo."""
    with tempfile.TemporaryDirectory() as tmp_dir:
      test_repo_manager = repo_manager.RepoManager(OSS_FUZZ_REPO, tmp_dir)
      git_path = os.path.join(test_repo_manager.base_dir,
                              test_repo_manager.repo_name, '.git')
      self.assertTrue(os.path.isdir(git_path))
      test_repo_manager.remove_repo()

  def test_clone_invalid_repo(self):
    """Test that constructing RepoManager with an invalid repo will fail."""
    with tempfile.TemporaryDirectory() as tmp_dir:
      with self.assertRaises(ValueError):
        repo_manager.RepoManager(' ', tmp_dir)
      with self.assertRaises(ValueError):
        repo_manager.RepoManager('not_a_valid_repo', tmp_dir)
      with self.assertRaises(ValueError):
        repo_manager.RepoManager('https://github.com/oss-fuzz-not-real.git',
                                 tmp_dir)


class RepoManagerCheckoutUnitTest(unittest.TestCase):
  """Class to test the functionality of checkout of the RepoManager class."""

  def test_checkout_valid_commit(self):
    """Tests that the git checkout command works."""
    with tempfile.TemporaryDirectory() as tmp_dir:
      test_repo_manager = repo_manager.RepoManager(OSS_FUZZ_REPO, tmp_dir)
      commit_to_test = '04ea24ee15bbe46a19e5da6c5f022a2ffdfbdb3b'
      test_repo_manager.checkout_commit(commit_to_test)
      self.assertEqual(commit_to_test, test_repo_manager.get_current_commit())

  def test_checkout_invalid_commit(self):
    """Tests that the git checkout invalid commit fails."""
    with tempfile.TemporaryDirectory() as tmp_dir:
      test_repo_manager = repo_manager.RepoManager(OSS_FUZZ_REPO, tmp_dir)
      with self.assertRaises(ValueError):
        test_repo_manager.checkout_commit(' ')
      with self.assertRaises(ValueError):
        test_repo_manager.checkout_commit(
            'aaaaaaaaaaaaaaaaaaaaaaaaaaaaaaaaaaaaaaaaaa')
      with self.assertRaises(ValueError):
        test_repo_manager.checkout_commit('not-a-valid-commit')


class RepoManagerGetCommitListUnitTest(unittest.TestCase):
  """Class to test the functionality of get commit list in the
   RepoManager class."""

  def test_get_valid_commit_list(self):
    """Tests an accurate commit list can be retrieved from the repo manager."""
    with tempfile.TemporaryDirectory() as tmp_dir:
      test_repo_manager = repo_manager.RepoManager(OSS_FUZZ_REPO, tmp_dir)
      old_commit = '04ea24ee15bbe46a19e5da6c5f022a2ffdfbdb3b'
      new_commit = 'fa662173bfeb3ba08d2e84cefc363be11e6c8463'
      commit_list = [
          'fa662173bfeb3ba08d2e84cefc363be11e6c8463',
          '17035317a44fa89d22fe6846d868d4bf57def78b',
          '97dee00a3c4ce95071c3e061592f5fd577dea886',
          '04ea24ee15bbe46a19e5da6c5f022a2ffdfbdb3b'
      ]
      result_list = test_repo_manager.get_commit_list(old_commit, new_commit)
      self.assertListEqual(commit_list, result_list)

  def test_invalid_commit_list(self):
    """Tests that the propper Errors are thrown when invalid commits are
    passed."""
    with tempfile.TemporaryDirectory() as tmp_dir:
      old_commit = '04ea24ee15bbe46a19e5da6c5f022a2ffdfbdb3b'
      new_commit = 'fa662173bfeb3ba08d2e84cefc363be11e6c8463'
      test_repo_manager = repo_manager.RepoManager(OSS_FUZZ_REPO, tmp_dir)
      with self.assertRaises(ValueError):
        test_repo_manager.get_commit_list('fakecommit', new_commit)
      with self.assertRaises(ValueError):
        test_repo_manager.get_commit_list(new_commit, 'fakecommit')
      with self.assertRaises(RuntimeError):
        # pylint: disable=arguments-out-of-order
        test_repo_manager.get_commit_list(new_commit, old_commit)


class GitDiffUnitTest(unittest.TestCase):
  """Class testing functionality of get_git_diff in the repo_manager module."""

<<<<<<< HEAD
=======
  def test_diff_exists(self):
    """Tests that a real diff is returned when a valid repo manager exists."""
    with tempfile.TemporaryDirectory() as tmp_dir:
      repo_man = repo_manager.RepoManager(OSS_FUZZ_REPO, tmp_dir)
      with mock.patch.object(utils,
                             'execute',
                             return_value=('test.py\ndiff.py', None, 0)):
        diff = repo_man.get_git_diff()
        self.assertCountEqual(diff, ['test.py', 'diff.py'])

  def test_diff_empty(self):
    """Tests that None is returned when there is no difference between repos."""
    with tempfile.TemporaryDirectory() as tmp_dir:
      repo_man = repo_manager.RepoManager(OSS_FUZZ_REPO, tmp_dir)
      with mock.patch.object(utils, 'execute', return_value=('', None, 0)):
        diff = repo_man.get_git_diff()
        self.assertIsNone(diff)

  def test_error_on_command(self):
    """Tests that None is returned when the command errors out."""
    with tempfile.TemporaryDirectory() as tmp_dir:
      repo_man = repo_manager.RepoManager(OSS_FUZZ_REPO, tmp_dir)
      with mock.patch.object(utils,
                             'execute',
                             return_value=('', 'Test error.', 1)):
        diff = repo_man.get_git_diff()
        self.assertIsNone(diff)

  def test_diff_no_change(self):
    """Tests that None is returned when there is no difference between repos."""
    with tempfile.TemporaryDirectory() as tmp_dir:
      repo_man = repo_manager.RepoManager(OSS_FUZZ_REPO, tmp_dir)
      diff = repo_man.get_git_diff()
      self.assertIsNone(diff)


class CheckoutPRIntegrationTest(unittest.TestCase):
  """Class testing functionality of checkout_pr in the repo_manager module."""

  def test_pull_request_exists(self):
    """Tests that a diff is returned when a valid PR is checked out."""
    with tempfile.TemporaryDirectory() as tmp_dir:
      repo_man = repo_manager.RepoManager(OSS_FUZZ_REPO, tmp_dir)
      repo_man.checkout_pr('refs/pull/3415/merge')
      diff = repo_man.get_git_diff()
      print(diff)
      self.assertCountEqual(diff, ['README.md'])

>>>>>>> 65390a97
  def test_checkout_invalid_pull_request(self):
    """Tests that the git checkout invalid pull request fails."""
    with tempfile.TemporaryDirectory() as tmp_dir:
      test_repo_manager = repo_manager.RepoManager(OSS_FUZZ_REPO, tmp_dir)
      with self.assertRaises(RuntimeError):
        test_repo_manager.checkout_pr(' ')
      with self.assertRaises(RuntimeError):
        test_repo_manager.checkout_pr(
            'aaaaaaaaaaaaaaaaaaaaaaaaaaaaaaaaaaaaaaaaaa')
      with self.assertRaises(RuntimeError):
        test_repo_manager.checkout_pr('not/a/valid/pr')


if __name__ == '__main__':
  unittest.main()<|MERGE_RESOLUTION|>--- conflicted
+++ resolved
@@ -114,8 +114,6 @@
 class GitDiffUnitTest(unittest.TestCase):
   """Class testing functionality of get_git_diff in the repo_manager module."""
 
-<<<<<<< HEAD
-=======
   def test_diff_exists(self):
     """Tests that a real diff is returned when a valid repo manager exists."""
     with tempfile.TemporaryDirectory() as tmp_dir:
@@ -164,7 +162,6 @@
       print(diff)
       self.assertCountEqual(diff, ['README.md'])
 
->>>>>>> 65390a97
   def test_checkout_invalid_pull_request(self):
     """Tests that the git checkout invalid pull request fails."""
     with tempfile.TemporaryDirectory() as tmp_dir:
