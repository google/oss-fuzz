--- conflicted
+++ resolved
@@ -15,7 +15,6 @@
 ################################################################################
 
 FROM gcr.io/oss-fuzz-base/base-builder
-<<<<<<< HEAD
 RUN git clone --depth 1 https://github.com/google/fuzzing
 RUN cat fuzzing/dictionaries/bmp.dict \
         fuzzing/dictionaries/dds.dict \
@@ -29,8 +28,6 @@
         fuzzing/dictionaries/tiff.dict \
         fuzzing/dictionaries/webp.dict \
       > $OUT/fuzz_pillow.dict
-RUN apt-get install -y libjpeg-dev zlib1g-dev libpng-dev
-=======
 RUN apt-get install -y \
       libfreetype6-dev \
       libfribidi-dev \
@@ -50,7 +47,6 @@
       tcl8.6-dev \
       tk8.6-dev \
       zlib1g-dev 
->>>>>>> 4a602102
 RUN git clone --depth 1 https://github.com/python-pillow/Pillow
 WORKDIR $SRC
 COPY build.sh $SRC/
