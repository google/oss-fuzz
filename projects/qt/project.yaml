homepage: "http://qt-project.org"
language: c++
primary_contact: "rlohningqt@gmail.com"
auto_ccs:
 - "shawn.t.rutledge@gmail.com"
architectures:
 - x86_64
<<<<<<< HEAD
 - i386
=======
fuzzing_engines:
  - dataflow
  - honggfuzz
  - libfuzzer
>>>>>>> ae802f30
main_repo: 'git://code.qt.io/qt/qt5.git'<|MERGE_RESOLUTION|>--- conflicted
+++ resolved
@@ -5,12 +5,9 @@
  - "shawn.t.rutledge@gmail.com"
 architectures:
  - x86_64
-<<<<<<< HEAD
  - i386
-=======
 fuzzing_engines:
   - dataflow
   - honggfuzz
   - libfuzzer
->>>>>>> ae802f30
 main_repo: 'git://code.qt.io/qt/qt5.git'