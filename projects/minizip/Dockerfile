--- conflicted
+++ resolved
@@ -14,15 +14,9 @@
 #
 ################################################################################
 
-<<<<<<< HEAD
-FROM gcr.io/oss-fuzz-base/base-builder:ubuntu-24-04
-RUN apt-get update && apt-get install -y make cmake pkg-config libz-dev \
-    libssl-dev:i386 zlib1g-dev:i386 libbz2-dev:i386 liblzma-dev:i386 libzstd-dev:i386
-=======
 FROM gcr.io/oss-fuzz-base/base-builder
 RUN apt-get update && apt-get install -y make cmake pkg-config libssl-dev:i386 \
     zlib1g-dev:i386 libbz2-dev:i386 liblzma-dev:i386 libzstd-dev:i386
->>>>>>> 625031c9
 
 RUN git clone -b develop https://github.com/zlib-ng/minizip-ng
 WORKDIR minizip-ng
