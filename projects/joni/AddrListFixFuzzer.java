--- conflicted
+++ resolved
@@ -31,11 +31,7 @@
     UnsetAddrList obj = new UnsetAddrList(data.consumeInt(0, 1000));
     try {
       obj.fix(new Regex(data.consumeRemainingAsString()));
-<<<<<<< HEAD
-    } catch (SyntaxException | InternalException | IllegalArgumentException e) {
-=======
-    } catch (SyntaxException | CharacterPropertyException e) {
->>>>>>> a330dcc1
+    } catch (SyntaxException | CharacterPropertyException | InternalException | IllegalArgumentException e) {
     }
   }
 }