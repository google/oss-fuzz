--- conflicted
+++ resolved
@@ -16,12 +16,6 @@
   // unrar likes to create files in the current directory.
   // So, the following few lines created and 'cd' to a directory named 'o'
   // in the current working directory.
-<<<<<<< HEAD
-  fs::path original_path = fs::current_path();
-  fs::path out_path = original_path / "o";
-  bool created = fs::create_directory(out_path);
-  fs::current_path(out_path);
-=======
   std::error_code code, ok;
   fs::path original_path = fs::current_path(code);
   if (code != ok) return code.value();
@@ -32,7 +26,6 @@
 
   fs::current_path(out_path, code);
   if (code != ok) return code.value();
->>>>>>> 7d4be3e3
 
   static const std::string filename = "temp.rar";
   std::ofstream file(filename,
