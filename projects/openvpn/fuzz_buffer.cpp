--- conflicted
+++ resolved
@@ -19,18 +19,6 @@
 #include "buffer.h"
 }
 
-<<<<<<< HEAD
-=======
-// Returns a NULL-terminated C string that should be freed by the caller.
-char *get_modifiable_string(FuzzedDataProvider &provider) {
-  std::string s1 = provider.ConsumeRandomLengthString();
-  char *tmp = (char *)malloc(s1.size() + 1);
-  memcpy(tmp, s1.c_str(), s1.size());
-  tmp[s1.size()] = '\0';
-  return tmp;
-}
->>>>>>> 13a076b2
-
 extern "C" int LLVMFuzzerTestOneInput(const uint8_t *data, size_t size) {
   FuzzedDataProvider provider(data, size);
 
