--- conflicted
+++ resolved
@@ -4,8 +4,6 @@
 auto_ccs:
   - "t00fcxen@googlemail.com"
   - "markwo@google.com"
-<<<<<<< HEAD
-=======
   - "natashenka@google.com"
   - "orphis@google.com"
   - "mbonadei@google.com"
@@ -13,7 +11,6 @@
   - libfuzzer
   - afl
   - honggfuzz
->>>>>>> dc435d0b
 sanitizers:
   - address
   - undefined
