--- conflicted
+++ resolved
@@ -69,11 +69,7 @@
     -DLLVM_USE_SANITIZE_COVERAGE=YES \
     -DLLVM_USE_SANITIZER=Address
 
-<<<<<<< HEAD
-for fuzzer in clang-format-fuzzer llvm-dwarfdump-fuzzer; do
-=======
-for fuzzer in clang-fuzzer clang-format-fuzzer llvm-dwarfdump-fuzzer llvm-isel-fuzzer; do
->>>>>>> e785a3a1
+for fuzzer in clang-format-fuzzer llvm-dwarfdump-fuzzer llvm-isel-fuzzer; do
   ninja $fuzzer
   cp bin/$fuzzer $OUT
 done
