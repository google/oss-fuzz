homepage: "https://fluxcd.io/"
main_repo: "https://github.com/fluxcd/flux2"
primary_contact: "cncf-flux-security@lists.cncf.io"
auto_ccs :
  - "hidde@weave.works"
  - "scott@r6by.com"
  - "paulo.gomes.uk@gmail.com"
  - "david@adalogics.com"
  - "adam@adalogics.com"
<<<<<<< HEAD
  - "max@weave.works"
  - "matheuscscp@gmail.com"
=======
  - "max@e13.dev"
>>>>>>> bbc92727
language: go
fuzzing_engines:
  - libfuzzer
sanitizers:
  - address<|MERGE_RESOLUTION|>--- conflicted
+++ resolved
@@ -7,12 +7,8 @@
   - "paulo.gomes.uk@gmail.com"
   - "david@adalogics.com"
   - "adam@adalogics.com"
-<<<<<<< HEAD
-  - "max@weave.works"
+  - "max@e13.dev"
   - "matheuscscp@gmail.com"
-=======
-  - "max@e13.dev"
->>>>>>> bbc92727
 language: go
 fuzzing_engines:
   - libfuzzer
