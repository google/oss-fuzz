--- conflicted
+++ resolved
@@ -99,17 +99,6 @@
 	free(data_chunk);
 
 	/*
-<<<<<<< HEAD
-=======
-	 * Final preparing of the repository settings
-	 */
-	repo_clear(the_repository);
-	if (repo_init(the_repository, basedir, "."))
-	{
-		return 0;
-	}
-
-	/*
 	 *  Create branch
 	 */
 	argv[0] = "branch";
@@ -119,7 +108,6 @@
 	cmd_branch(3, (const char **)argv, (const char *)"");
 
 	/*
->>>>>>> 29f0cced
 	 * Alter content of TEMP_1 and TEMP_2
 	 */
 	data_chunk = xmallocz_gently(HASH_SIZE * 2);
