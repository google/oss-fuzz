--- conflicted
+++ resolved
@@ -1,12 +1,9 @@
 homepage: "http://site.icu-project.org/"
 auto_ccs:
  - icu-security@unicode.org
-<<<<<<< HEAD
  - andy.heninger@gmail.com
  - markus.icu@gmail.com
- - jefgen.msft@gmail.com 
-=======
->>>>>>> d517d05e
+ - jefgen.msft@gmail.com
 sanitizers:
  - address
  - memory
