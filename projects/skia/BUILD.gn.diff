# Copyright 2016 Google Inc.
#
# Licensed under the Apache License, Version 2.0 (the "License");
# you may not use this file except in compliance with the License.
# You may obtain a copy of the License at
#
#      http://www.apache.org/licenses/LICENSE-2.0
#
# Unless required by applicable law or agreed to in writing, software
# distributed under the License is distributed on an "AS IS" BASIS,
# WITHOUT WARRANTIES OR CONDITIONS OF ANY KIND, either express or implied.
# See the License for the specific language governing permissions and
# limitations under the License.
#
################################################################################

# Append this to build.gn in the skia repo and then build the targets
test_app("region_deserialize") {
  sources = [
    "fuzz/oss_fuzz/FuzzRegionDeserialize.cpp",
  ]
  deps = [
    ":flags",
    ":skia",
  ]
}

test_app("image_filter_deserialize") {
  sources = [
    "fuzz/oss_fuzz/FuzzImageFilterDeserialize.cpp",
  ]
  deps = [
    ":flags",
    ":skia",
  ]
}

test_app("region_set_path") {
  sources = [
    "fuzz/FuzzCommon.cpp",
    "fuzz/oss_fuzz/FuzzRegionSetPath.cpp",
  ]
  deps = [
    ":flags",
    ":skia",
  ]
}

test_app("textblob_deserialize") {
  sources = [
    "fuzz/oss_fuzz/FuzzTextBlobDeserialize.cpp",
  ]
  deps = [
    ":flags",
    ":skia",
  ]
}

test_app("path_deserialize") {
  sources = [
    "fuzz/oss_fuzz/FuzzPathDeserialize.cpp",
  ]
  deps = [
    ":flags",
    ":skia",
  ]
}

test_app("image_decode") {
  sources = [
    "fuzz/oss_fuzz/FuzzImage.cpp",
  ]
  deps = [
    ":flags",
    ":skia",
  ]
}

test_app("animated_image_decode") {
  sources = [
    "fuzz/oss_fuzz/FuzzAnimatedImage.cpp",
  ]
  deps = [
    ":flags",
    ":skia",
  ]
}

test_app("api_draw_functions") {
  sources = [
    "fuzz/FuzzDrawFunctions.cpp",
    "fuzz/oss_fuzz/FuzzDrawFunctions.cpp",
  ]
  deps = [
    ":flags",
    ":skia",
  ]
}

test_app("api_gradients") {
  sources = [
    "fuzz/FuzzGradients.cpp",
    "fuzz/oss_fuzz/FuzzGradients.cpp",
  ]
  deps = [
    ":flags",
    ":skia",
  ]
}

test_app("api_image_filter") {
  include_dirs = [
    "tools",
    "tools/debugger",
  ]
  sources = [
    "fuzz/FuzzCanvas.cpp",
    "fuzz/FuzzCommon.cpp",
    "fuzz/oss_fuzz/FuzzAPIImageFilter.cpp",
    "tools/UrlDataManager.cpp",
    "tools/debugger/SkDebugCanvas.cpp",
    "tools/debugger/SkDrawCommand.cpp",
    "tools/debugger/SkJsonWriteBuffer.cpp",
    "tools/debugger/SkObjectParser.cpp",
    "tools/picture_utils.cpp",
  ]
  deps = [
    ":flags",
    ":gpu_tool_utils",
    ":skia",
    "//third_party/jsoncpp",
    "//third_party/libpng",
  ]
}

test_app("api_path_measure") {
  sources = [
    "fuzz/FuzzCommon.cpp",
    "fuzz/FuzzPathMeasure.cpp",
    "fuzz/oss_fuzz/FuzzPathMeasure.cpp",
  ]
  deps = [
    ":flags",
    ":skia",
  ]
}

<<<<<<< HEAD
test_app("null_gl_canvas") {
=======
test_app("api_raster_n32_canvas") {
>>>>>>> a0ed5daf
  include_dirs = [
    "tools",
    "tools/debugger",
  ]
  sources = [
    "fuzz/FuzzCanvas.cpp",
    "fuzz/FuzzCommon.cpp",
<<<<<<< HEAD
    "fuzz/oss_fuzz/FuzzNullGLCanvas.cpp",
=======
    "fuzz/oss_fuzz/FuzzRasterN32Canvas.cpp",
    "tools/UrlDataManager.cpp",
    "tools/debugger/SkDebugCanvas.cpp",
    "tools/debugger/SkDrawCommand.cpp",
    "tools/debugger/SkJsonWriteBuffer.cpp",
    "tools/debugger/SkObjectParser.cpp",
    "tools/picture_utils.cpp",
  ]
  deps = [
    ":flags",
    ":gpu_tool_utils",
    ":skia",
    "//third_party/jsoncpp",
    "//third_party/libpng",
  ]
}

test_app("api_null_canvas") {
  include_dirs = [
    "tools",
    "tools/debugger",
  ]
  sources = [
    "fuzz/FuzzCanvas.cpp",
    "fuzz/FuzzCommon.cpp",
    "fuzz/oss_fuzz/FuzzNullCanvas.cpp",
>>>>>>> a0ed5daf
    "tools/UrlDataManager.cpp",
    "tools/debugger/SkDebugCanvas.cpp",
    "tools/debugger/SkDrawCommand.cpp",
    "tools/debugger/SkJsonWriteBuffer.cpp",
    "tools/debugger/SkObjectParser.cpp",
    "tools/picture_utils.cpp",
<<<<<<< HEAD
    "tools/LsanSuppressions.cpp"
=======
>>>>>>> a0ed5daf
  ]
  deps = [
    ":flags",
    ":gpu_tool_utils",
    ":skia",
    "//third_party/jsoncpp",
    "//third_party/libpng",
  ]
}<|MERGE_RESOLUTION|>--- conflicted
+++ resolved
@@ -145,28 +145,47 @@
   ]
 }
 
-<<<<<<< HEAD
+test_app("api_raster_n32_canvas") {
+  include_dirs = [
+    "tools",
+    "tools/debugger",
+  ]
+  sources = [
+    "fuzz/FuzzCanvas.cpp",
+    "fuzz/FuzzCommon.cpp",
+    "fuzz/oss_fuzz/FuzzRasterN32Canvas.cpp",
+    "tools/UrlDataManager.cpp",
+    "tools/debugger/SkDebugCanvas.cpp",
+    "tools/debugger/SkDrawCommand.cpp",
+    "tools/debugger/SkJsonWriteBuffer.cpp",
+    "tools/debugger/SkObjectParser.cpp",
+    "tools/picture_utils.cpp",
+  ]
+  deps = [
+    ":flags",
+    ":gpu_tool_utils",
+    ":skia",
+    "//third_party/jsoncpp",
+    "//third_party/libpng",
+  ]
+}
+
 test_app("null_gl_canvas") {
-=======
-test_app("api_raster_n32_canvas") {
->>>>>>> a0ed5daf
-  include_dirs = [
-    "tools",
-    "tools/debugger",
-  ]
-  sources = [
-    "fuzz/FuzzCanvas.cpp",
-    "fuzz/FuzzCommon.cpp",
-<<<<<<< HEAD
+  include_dirs = [
+    "tools",
+    "tools/debugger",
+  ]
+  sources = [
+    "fuzz/FuzzCanvas.cpp",
+    "fuzz/FuzzCommon.cpp",
     "fuzz/oss_fuzz/FuzzNullGLCanvas.cpp",
-=======
-    "fuzz/oss_fuzz/FuzzRasterN32Canvas.cpp",
-    "tools/UrlDataManager.cpp",
-    "tools/debugger/SkDebugCanvas.cpp",
-    "tools/debugger/SkDrawCommand.cpp",
-    "tools/debugger/SkJsonWriteBuffer.cpp",
-    "tools/debugger/SkObjectParser.cpp",
-    "tools/picture_utils.cpp",
+    "tools/UrlDataManager.cpp",
+    "tools/debugger/SkDebugCanvas.cpp",
+    "tools/debugger/SkDrawCommand.cpp",
+    "tools/debugger/SkJsonWriteBuffer.cpp",
+    "tools/debugger/SkObjectParser.cpp",
+    "tools/picture_utils.cpp",
+    "tools/LsanSuppressions.cpp"
   ]
   deps = [
     ":flags",
@@ -186,23 +205,18 @@
     "fuzz/FuzzCanvas.cpp",
     "fuzz/FuzzCommon.cpp",
     "fuzz/oss_fuzz/FuzzNullCanvas.cpp",
->>>>>>> a0ed5daf
-    "tools/UrlDataManager.cpp",
-    "tools/debugger/SkDebugCanvas.cpp",
-    "tools/debugger/SkDrawCommand.cpp",
-    "tools/debugger/SkJsonWriteBuffer.cpp",
-    "tools/debugger/SkObjectParser.cpp",
-    "tools/picture_utils.cpp",
-<<<<<<< HEAD
-    "tools/LsanSuppressions.cpp"
-=======
->>>>>>> a0ed5daf
-  ]
-  deps = [
-    ":flags",
-    ":gpu_tool_utils",
-    ":skia",
-    "//third_party/jsoncpp",
-    "//third_party/libpng",
-  ]
-}+    "tools/UrlDataManager.cpp",
+    "tools/debugger/SkDebugCanvas.cpp",
+    "tools/debugger/SkDrawCommand.cpp",
+    "tools/debugger/SkJsonWriteBuffer.cpp",
+    "tools/debugger/SkObjectParser.cpp",
+    "tools/picture_utils.cpp",
+  ]
+  deps = [
+    ":flags",
+    ":gpu_tool_utils",
+    ":skia",
+    "//third_party/jsoncpp",
+    "//third_party/libpng",
+  ]
+}
