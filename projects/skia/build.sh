#!/bin/bash -eu
# Copyright 2016 Google Inc.
#
# Licensed under the Apache License, Version 2.0 (the "License");
# you may not use this file except in compliance with the License.
# You may obtain a copy of the License at
#
#      http://www.apache.org/licenses/LICENSE-2.0
#
# Unless required by applicable law or agreed to in writing, software
# distributed under the License is distributed on an "AS IS" BASIS,
# WITHOUT WARRANTIES OR CONDITIONS OF ANY KIND, either express or implied.
# See the License for the specific language governing permissions and
# limitations under the License.
#
################################################################################

# Build SwiftShader
pushd third_party/externals/swiftshader/
export SWIFTSHADER_INCLUDE_PATH=$PWD/include
rm -rf build
mkdir build

cd build
if [ $SANITIZER == "coverage" ]; then
  cmake ..
else
  if [ $SANITIZER == "address" ]; then
    CMAKE_SANITIZER="ASAN"
  elif [ $SANITIZER == "memory" ]; then
    CMAKE_SANITIZER="MSAN"
  elif [ $SANITIZER == "undefined" ]; then
    CMAKE_SANITIZER="UBSAN"
  else
    exit 1
  fi
  CFLAGS= CXXFLAGS="-stdlib=libc++" cmake .. -D$CMAKE_SANITIZER=1
fi

make -j
cp libGLESv2.so libEGL.so $OUT
export SWIFTSHADER_LIB_PATH=$OUT

popd
# These are any clang warnings we need to silence.
DISABLE="-Wno-zero-as-null-pointer-constant -Wno-unused-template
         -Wno-cast-qual -Wno-self-assign -Wno-return-std-move-in-c++11"
# Disable UBSan vptr since target built with -fno-rtti.
export CFLAGS="$CFLAGS $DISABLE -I$SWIFTSHADER_INCLUDE_PATH -DGR_EGL_TRY_GLES3_THEN_GLES2 -fno-sanitize=vptr"
export CXXFLAGS="$CXXFLAGS $DISABLE -I$SWIFTSHADER_INCLUDE_PATH -DGR_EGL_TRY_GLES3_THEN_GLES2 -fno-sanitize=vptr "-DIS_FUZZING_WITH_LIBFUZZER""
export LDFLAGS="-lFuzzingEngine $CXXFLAGS -L$SWIFTSHADER_LIB_PATH"

# This splits a space separated list into a quoted, comma separated list for gn.
export CFLAGS_ARR=`echo $CFLAGS | sed -e "s/\s/\",\"/g"`
export CXXFLAGS_ARR=`echo $CXXFLAGS | sed -e "s/\s/\",\"/g"`
export LDFLAGS_ARR=`echo $LDFLAGS | sed -e "s/\s/\",\"/g"`

# Even though GPU is "enabled" for all these builds, none really
# uses the gpu except for api_mock_gpu_canvas

$SRC/depot_tools/gn gen out/Fuzz\
    --args='cc="'$CC'"
<<<<<<< HEAD
      cxx="'$CXX'"
      is_debug=false
      extra_cflags_c=["'"$CFLAGS_ARR"'"]
      extra_cflags_cc=["'"$CXXFLAGS_ARR"'"]
      extra_ldflags=["'"$LDFLAGS_ARR"'"]
      skia_enable_fontmgr_custom=false
      skia_enable_fontmgr_custom_empty=true
      skia_enable_gpu=true
      skia_enable_skottie=true
      skia_use_egl=true
      skia_use_fontconfig=false
      skia_use_freetype=true
      skia_use_system_freetype2=false
      skia_use_wuffs=true'
=======
    cxx="'$CXX'"
    is_debug=false
    extra_cflags_c=["'"$CFLAGS_ARR"'"]
    extra_cflags_cc=["'"$CXXFLAGS_ARR"'"]
    extra_ldflags=["'"$LDFLAGS_ARR"'"]
    skia_use_egl=true
    skia_use_system_freetype2=false
    skia_use_fontconfig=false
    skia_use_wuffs=true
    skia_enable_gpu=true
    skia_enable_skottie=true'
>>>>>>> 5d111730

$SRC/depot_tools/gn gen out/Fuzz_mem_constraints\
    --args='cc="'$CC'"
      cxx="'$CXX'"
      is_debug=false
      extra_cflags_c=["'"$CFLAGS_ARR"'"]
      extra_cflags_cc=["'"$CXXFLAGS_ARR"'","-DIS_FUZZING"]
      extra_ldflags=["'"$LDFLAGS_ARR"'"]
      skia_enable_fontmgr_custom=false
      skia_enable_fontmgr_custom_empty=true
      skia_enable_gpu=true
      skia_enable_skottie=true
      skia_use_egl=true
      skia_use_fontconfig=false
<<<<<<< HEAD
      skia_use_freetype=true
      skia_use_system_freetype2=false
      skia_use_wuffs=true'
=======
      skia_use_wuffs=true
      skia_enable_gpu=true
      skia_enable_skottie=false'
>>>>>>> 5d111730

$SRC/depot_tools/ninja -C out/Fuzz region_deserialize region_set_path \
                                   path_deserialize image_decode \
                                   animated_image_decode api_draw_functions \
                                   api_gradients api_path_measure png_encoder \
                                   jpeg_encoder webp_encoder skottie_json \
                                   textblob_deserialize skjson \
                                   api_null_canvas api_image_filter api_pathop \
                                   api_polyutils android_codec image_decode_incremental

$SRC/depot_tools/ninja -C out/Fuzz_mem_constraints image_filter_deserialize \
                                                   api_raster_n32_canvas \
                                                   api_mock_gpu_canvas

cp out/Fuzz/region_deserialize $OUT/region_deserialize
cp ./region_deserialize.options $OUT/region_deserialize.options

cp out/Fuzz/region_set_path $OUT/region_set_path
cp ./region_set_path.options $OUT/region_set_path.options
cp ./region_set_path_seed_corpus.zip $OUT/region_set_path_seed_corpus.zip

cp out/Fuzz/textblob_deserialize $OUT/textblob_deserialize
cp ./textblob_deserialize.options $OUT/textblob_deserialize.options
cp ./textblob_deserialize_seed_corpus.zip $OUT/textblob_deserialize_seed_corpus.zip

cp out/Fuzz/path_deserialize $OUT/path_deserialize
cp ./path_deserialize.options $OUT/path_deserialize.options
cp ./path_deserialize_seed_corpus.zip $OUT/path_deserialize_seed_corpus.zip

cp out/Fuzz/image_decode $OUT/image_decode
cp ./image_decode.options $OUT/image_decode.options
cp ./image_decode_seed_corpus.zip $OUT/image_decode_seed_corpus.zip

cp out/Fuzz/animated_image_decode $OUT/animated_image_decode
cp ./animated_image_decode.options $OUT/animated_image_decode.options
cp ./animated_image_decode_seed_corpus.zip $OUT/animated_image_decode_seed_corpus.zip

cp out/Fuzz_mem_constraints/image_filter_deserialize $OUT/image_filter_deserialize
cp ./image_filter_deserialize.options $OUT/image_filter_deserialize.options
cp ./image_filter_deserialize_seed_corpus.zip $OUT/image_filter_deserialize_seed_corpus.zip

# Only create the width version of image_filter_deserialize if building with
# libfuzzer, since it depends on a libfuzzer specific flag.
if [ "$FUZZING_ENGINE" == "libfuzzer" ]
then
  # Use the same binary as image_filter_deserialize.
  cp out/Fuzz_mem_constraints/image_filter_deserialize $OUT/image_filter_deserialize_width
  cp ./image_filter_deserialize_width.options $OUT/image_filter_deserialize_width.options
  # Use the same seed corpus as image_filter_deserialize.
  cp ./image_filter_deserialize_seed_corpus.zip $OUT/image_filter_deserialize_width_seed_corpus.zip
fi

cp out/Fuzz/api_draw_functions $OUT/api_draw_functions
cp ./api_draw_functions.options $OUT/api_draw_functions.options
cp ./api_draw_functions_seed_corpus.zip $OUT/api_draw_functions_seed_corpus.zip

cp out/Fuzz/api_gradients $OUT/api_gradients
cp ./api_gradients.options $OUT/api_gradients.options
cp ./api_gradients_seed_corpus.zip $OUT/api_gradients_seed_corpus.zip

cp out/Fuzz/api_path_measure $OUT/api_path_measure
cp ./api_path_measure.options $OUT/api_path_measure.options
cp ./api_path_measure_seed_corpus.zip $OUT/api_path_measure_seed_corpus.zip

cp out/Fuzz/api_pathop $OUT/api_pathop
cp ./api_pathop.options $OUT/api_pathop.options
cp ./api_pathop_seed_corpus.zip $OUT/api_pathop_seed_corpus.zip

cp out/Fuzz/png_encoder $OUT/png_encoder
cp ./encoder.options $OUT/png_encoder.options
cp ./encoder_seed_corpus.zip $OUT/png_encoder_seed_corpus.zip

cp out/Fuzz/jpeg_encoder $OUT/jpeg_encoder
cp ./encoder.options $OUT/jpeg_encoder.options
cp ./encoder_seed_corpus.zip $OUT/jpeg_encoder_seed_corpus.zip

cp out/Fuzz/webp_encoder $OUT/webp_encoder
cp ./encoder.options $OUT/webp_encoder.options
cp ./encoder_seed_corpus.zip $OUT/webp_encoder_seed_corpus.zip

cp out/Fuzz/skottie_json $OUT/skottie_json
cp ./skottie_json_seed_corpus.zip $OUT/skottie_json_seed_corpus.zip

cp out/Fuzz/skjson $OUT/skjson
cp json.dict $OUT/skjson.dict
cp ./skjson_seed_corpus.zip $OUT/skjson_seed_corpus.zip

cp out/Fuzz_mem_constraints/api_mock_gpu_canvas $OUT/api_mock_gpu_canvas
cp ./api_mock_gpu_canvas.options $OUT/api_mock_gpu_canvas.options
cp ./canvas_seed_corpus.zip $OUT/api_mock_gpu_canvas_seed_corpus.zip

cp out/Fuzz_mem_constraints/api_raster_n32_canvas $OUT/api_raster_n32_canvas
cp ./api_raster_n32_canvas.options $OUT/api_raster_n32_canvas.options
cp ./canvas_seed_corpus.zip $OUT/api_raster_n32_canvas_seed_corpus.zip

cp out/Fuzz/api_image_filter $OUT/api_image_filter
cp ./api_image_filter.options $OUT/api_image_filter.options
cp ./api_image_filter_seed_corpus.zip $OUT/api_image_filter_seed_corpus.zip

cp out/Fuzz/api_null_canvas $OUT/api_null_canvas
cp ./api_null_canvas.options $OUT/api_null_canvas.options
cp ./canvas_seed_corpus.zip $OUT/api_null_canvas_seed_corpus.zip

cp out/Fuzz/api_polyutils $OUT/api_polyutils
cp ./api_polyutils.options $OUT/api_polyutils.options
cp ./api_polyutils_seed_corpus.zip $OUT/api_polyutils_seed_corpus.zip

# These 2 can use the same corpus as the (non animated) image_decode.
cp out/Fuzz/android_codec $OUT/android_codec
cp ./android_codec.options $OUT/android_codec.options
cp ./image_decode_seed_corpus.zip $OUT/android_codec_seed_corpus.zip.

cp out/Fuzz/image_decode_incremental $OUT/image_decode_incremental
cp ./image_decode_incremental.options $OUT/image_decode_incremental.options
cp ./image_decode_seed_corpus.zip $OUT/image_decode_incremental_seed_corpus.zip<|MERGE_RESOLUTION|>--- conflicted
+++ resolved
@@ -60,7 +60,6 @@
 
 $SRC/depot_tools/gn gen out/Fuzz\
     --args='cc="'$CC'"
-<<<<<<< HEAD
       cxx="'$CXX'"
       is_debug=false
       extra_cflags_c=["'"$CFLAGS_ARR"'"]
@@ -75,19 +74,6 @@
       skia_use_freetype=true
       skia_use_system_freetype2=false
       skia_use_wuffs=true'
-=======
-    cxx="'$CXX'"
-    is_debug=false
-    extra_cflags_c=["'"$CFLAGS_ARR"'"]
-    extra_cflags_cc=["'"$CXXFLAGS_ARR"'"]
-    extra_ldflags=["'"$LDFLAGS_ARR"'"]
-    skia_use_egl=true
-    skia_use_system_freetype2=false
-    skia_use_fontconfig=false
-    skia_use_wuffs=true
-    skia_enable_gpu=true
-    skia_enable_skottie=true'
->>>>>>> 5d111730
 
 $SRC/depot_tools/gn gen out/Fuzz_mem_constraints\
     --args='cc="'$CC'"
@@ -102,15 +88,9 @@
       skia_enable_skottie=true
       skia_use_egl=true
       skia_use_fontconfig=false
-<<<<<<< HEAD
       skia_use_freetype=true
       skia_use_system_freetype2=false
       skia_use_wuffs=true'
-=======
-      skia_use_wuffs=true
-      skia_enable_gpu=true
-      skia_enable_skottie=false'
->>>>>>> 5d111730
 
 $SRC/depot_tools/ninja -C out/Fuzz region_deserialize region_set_path \
                                    path_deserialize image_decode \
