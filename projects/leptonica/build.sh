#!/bin/bash -eu
# Copyright 2018 Google Inc.
#
# Licensed under the Apache License, Version 2.0 (the "License");
# you may not use this file except in compliance with the License.
# You may obtain a copy of the License at
#
#      http://www.apache.org/licenses/LICENSE-2.0
#
# Unless required by applicable law or agreed to in writing, software
# distributed under the License is distributed on an "AS IS" BASIS,
# WITHOUT WARRANTIES OR CONDITIONS OF ANY KIND, either express or implied.
# See the License for the specific language governing permissions and
# limitations under the License.
#
################################################################################

<<<<<<< HEAD
$SRC/leptonica/prog/fuzzing/oss-fuzz-build.sh
=======
# libz
pushd $SRC/zlib
./configure --static --prefix="$WORK"
make -j$(nproc) all
make install
popd

# libzstd
pushd $SRC/zstd
make -j$(nproc) install PREFIX="$WORK"
popd

# libjbig
pushd "$SRC/jbigkit"
make clean
make -j$(nproc) lib
cp "$SRC"/jbigkit/libjbig/*.a "$WORK/lib/"
cp "$SRC"/jbigkit/libjbig/*.h "$WORK/include/"
popd

# libjpeg-turbo
pushd $SRC/libjpeg-turbo
cmake . -DCMAKE_INSTALL_PREFIX="$WORK" -DENABLE_STATIC:bool=on
make -j$(nproc)
make install
popd

# libpng
pushd $SRC/libpng
cat scripts/pnglibconf.dfa | \
  sed -e "s/option WARNING /option WARNING disabled/" \
> scripts/pnglibconf.dfa.temp
mv scripts/pnglibconf.dfa.temp scripts/pnglibconf.dfa
autoreconf -f -i
./configure \
  --prefix="$WORK" \
  --disable-shared \
  --enable-static \
  LDFLAGS="-L$WORK/lib" \
  CPPFLAGS="-I$WORK/include"
make -j$(nproc)
make install
popd

# libwebp
pushd $SRC/libwebp
export WEBP_CFLAGS="$CFLAGS -DWEBP_MAX_IMAGE_SIZE=838860800" # 800MiB
./autogen.sh
./configure \
  --enable-libwebpdemux \
  --enable-libwebpmux \
  --disable-shared \
  --disable-jpeg \
  --disable-tiff \
  --disable-gif \
  --disable-wic \
  --disable-threading \
  --prefix="$WORK" \
  CFLAGS="$WEBP_CFLAGS"
make clean
make -j$(nproc)
make install
popd

# libtiff
pushd "$SRC/libtiff"
cmake . -DCMAKE_INSTALL_PREFIX="$WORK" -DBUILD_SHARED_LIBS=off
make clean
make -j$(nproc)
make install
popd

# leptonica
export LEPTONICA_LIBS="$WORK/lib/libjbig.a $WORK/lib/libzstd.a $WORK/lib/libwebp.a $WORK/lib/libpng.a"
./autogen.sh
./configure \
  --enable-static \
  --disable-shared \
  --with-libpng \
  --with-zlib \
  --with-jpeg \
  --with-libwebp \
  --with-libtiff \
  --prefix="$WORK" \
  LIBS="$LEPTONICA_LIBS" \
  LDFLAGS="-L$WORK/lib" \
  CPPFLAGS="-I$WORK/include"
make -j$(nproc)
make install

$CXX $CXXFLAGS -std=c++11 -I"$WORK/include" \
  "$SRC/leptonica/prog/fuzzing/pix_rotate_shear_fuzzer.cc"\
  -o "$OUT/pix_rotate_shear_fuzzer" \
  "$WORK/lib/liblept.a" \
  "$WORK/lib/libtiff.a" \
  "$WORK/lib/libwebp.a" \
  "$WORK/lib/libpng.a" \
  "$WORK/lib/libjpeg.a" \
  "$WORK/lib/libjbig.a" \
  "$WORK/lib/libzstd.a" \
  "$WORK/lib/libz.a" \
  $LIB_FUZZING_ENGINE

$CXX $CXXFLAGS -std=c++11 -I"$WORK/include" \
  "$SRC/leptonica/prog/fuzzing/pixa_recog_fuzzer.cc"\
  -o "$OUT/pixa_recog_fuzzer" \
  -Isrc/ \
  "$WORK/lib/liblept.a" \
  "$WORK/lib/libtiff.a" \
  "$WORK/lib/libwebp.a" \
  "$WORK/lib/libpng.a" \
  "$WORK/lib/libjpeg.a" \
  "$WORK/lib/libjbig.a" \
  "$WORK/lib/libzstd.a" \
  "$WORK/lib/libz.a" \
  $LIB_FUZZING_ENGINE

$CXX $CXXFLAGS -std=c++11 -I"$WORK/include" \
  "$SRC/leptonica/prog/fuzzing/enhance_fuzzer.cc"\
  -o "$OUT/enhance_fuzzer" \
  -Isrc/ \
  "$WORK/lib/liblept.a" \
  "$WORK/lib/libtiff.a" \
  "$WORK/lib/libwebp.a" \
  "$WORK/lib/libpng.a" \
  "$WORK/lib/libjpeg.a" \
  "$WORK/lib/libjbig.a" \
  "$WORK/lib/libzstd.a" \
  "$WORK/lib/libz.a" \
  $LIB_FUZZING_ENGINE


cp $SRC/leptonica/prog/fuzzing/general_corpus.zip $OUT/pix_rotate_shear_fuzzer_seed_corpus.zip
cp $SRC/leptonica/prog/fuzzing/general_corpus.zip $OUT/enhance_fuzzer_seed_corpus.zip

cp $SRC/leptonica/prog/fuzzing/pixa_recog_fuzzer_seed_corpus.zip $OUT/
>>>>>>> 407a41b6
<|MERGE_RESOLUTION|>--- conflicted
+++ resolved
@@ -15,143 +15,4 @@
 #
 ################################################################################
 
-<<<<<<< HEAD
-$SRC/leptonica/prog/fuzzing/oss-fuzz-build.sh
-=======
-# libz
-pushd $SRC/zlib
-./configure --static --prefix="$WORK"
-make -j$(nproc) all
-make install
-popd
-
-# libzstd
-pushd $SRC/zstd
-make -j$(nproc) install PREFIX="$WORK"
-popd
-
-# libjbig
-pushd "$SRC/jbigkit"
-make clean
-make -j$(nproc) lib
-cp "$SRC"/jbigkit/libjbig/*.a "$WORK/lib/"
-cp "$SRC"/jbigkit/libjbig/*.h "$WORK/include/"
-popd
-
-# libjpeg-turbo
-pushd $SRC/libjpeg-turbo
-cmake . -DCMAKE_INSTALL_PREFIX="$WORK" -DENABLE_STATIC:bool=on
-make -j$(nproc)
-make install
-popd
-
-# libpng
-pushd $SRC/libpng
-cat scripts/pnglibconf.dfa | \
-  sed -e "s/option WARNING /option WARNING disabled/" \
-> scripts/pnglibconf.dfa.temp
-mv scripts/pnglibconf.dfa.temp scripts/pnglibconf.dfa
-autoreconf -f -i
-./configure \
-  --prefix="$WORK" \
-  --disable-shared \
-  --enable-static \
-  LDFLAGS="-L$WORK/lib" \
-  CPPFLAGS="-I$WORK/include"
-make -j$(nproc)
-make install
-popd
-
-# libwebp
-pushd $SRC/libwebp
-export WEBP_CFLAGS="$CFLAGS -DWEBP_MAX_IMAGE_SIZE=838860800" # 800MiB
-./autogen.sh
-./configure \
-  --enable-libwebpdemux \
-  --enable-libwebpmux \
-  --disable-shared \
-  --disable-jpeg \
-  --disable-tiff \
-  --disable-gif \
-  --disable-wic \
-  --disable-threading \
-  --prefix="$WORK" \
-  CFLAGS="$WEBP_CFLAGS"
-make clean
-make -j$(nproc)
-make install
-popd
-
-# libtiff
-pushd "$SRC/libtiff"
-cmake . -DCMAKE_INSTALL_PREFIX="$WORK" -DBUILD_SHARED_LIBS=off
-make clean
-make -j$(nproc)
-make install
-popd
-
-# leptonica
-export LEPTONICA_LIBS="$WORK/lib/libjbig.a $WORK/lib/libzstd.a $WORK/lib/libwebp.a $WORK/lib/libpng.a"
-./autogen.sh
-./configure \
-  --enable-static \
-  --disable-shared \
-  --with-libpng \
-  --with-zlib \
-  --with-jpeg \
-  --with-libwebp \
-  --with-libtiff \
-  --prefix="$WORK" \
-  LIBS="$LEPTONICA_LIBS" \
-  LDFLAGS="-L$WORK/lib" \
-  CPPFLAGS="-I$WORK/include"
-make -j$(nproc)
-make install
-
-$CXX $CXXFLAGS -std=c++11 -I"$WORK/include" \
-  "$SRC/leptonica/prog/fuzzing/pix_rotate_shear_fuzzer.cc"\
-  -o "$OUT/pix_rotate_shear_fuzzer" \
-  "$WORK/lib/liblept.a" \
-  "$WORK/lib/libtiff.a" \
-  "$WORK/lib/libwebp.a" \
-  "$WORK/lib/libpng.a" \
-  "$WORK/lib/libjpeg.a" \
-  "$WORK/lib/libjbig.a" \
-  "$WORK/lib/libzstd.a" \
-  "$WORK/lib/libz.a" \
-  $LIB_FUZZING_ENGINE
-
-$CXX $CXXFLAGS -std=c++11 -I"$WORK/include" \
-  "$SRC/leptonica/prog/fuzzing/pixa_recog_fuzzer.cc"\
-  -o "$OUT/pixa_recog_fuzzer" \
-  -Isrc/ \
-  "$WORK/lib/liblept.a" \
-  "$WORK/lib/libtiff.a" \
-  "$WORK/lib/libwebp.a" \
-  "$WORK/lib/libpng.a" \
-  "$WORK/lib/libjpeg.a" \
-  "$WORK/lib/libjbig.a" \
-  "$WORK/lib/libzstd.a" \
-  "$WORK/lib/libz.a" \
-  $LIB_FUZZING_ENGINE
-
-$CXX $CXXFLAGS -std=c++11 -I"$WORK/include" \
-  "$SRC/leptonica/prog/fuzzing/enhance_fuzzer.cc"\
-  -o "$OUT/enhance_fuzzer" \
-  -Isrc/ \
-  "$WORK/lib/liblept.a" \
-  "$WORK/lib/libtiff.a" \
-  "$WORK/lib/libwebp.a" \
-  "$WORK/lib/libpng.a" \
-  "$WORK/lib/libjpeg.a" \
-  "$WORK/lib/libjbig.a" \
-  "$WORK/lib/libzstd.a" \
-  "$WORK/lib/libz.a" \
-  $LIB_FUZZING_ENGINE
-
-
-cp $SRC/leptonica/prog/fuzzing/general_corpus.zip $OUT/pix_rotate_shear_fuzzer_seed_corpus.zip
-cp $SRC/leptonica/prog/fuzzing/general_corpus.zip $OUT/enhance_fuzzer_seed_corpus.zip
-
-cp $SRC/leptonica/prog/fuzzing/pixa_recog_fuzzer_seed_corpus.zip $OUT/
->>>>>>> 407a41b6
+$SRC/leptonica/prog/fuzzing/oss-fuzz-build.sh